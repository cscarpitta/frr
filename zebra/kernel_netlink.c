/* Kernel communication using netlink interface.
 * Copyright (C) 1999 Kunihiro Ishiguro
 *
 * This file is part of GNU Zebra.
 *
 * GNU Zebra is free software; you can redistribute it and/or modify it
 * under the terms of the GNU General Public License as published by the
 * Free Software Foundation; either version 2, or (at your option) any
 * later version.
 *
 * GNU Zebra is distributed in the hope that it will be useful, but
 * WITHOUT ANY WARRANTY; without even the implied warranty of
 * MERCHANTABILITY or FITNESS FOR A PARTICULAR PURPOSE.  See the GNU
 * General Public License for more details.
 *
 * You should have received a copy of the GNU General Public License along
 * with this program; see the file COPYING; if not, write to the Free Software
 * Foundation, Inc., 51 Franklin St, Fifth Floor, Boston, MA 02110-1301 USA
 */

#include <zebra.h>

#if defined(HANDLE_NETLINK_FUZZING)
#include <stdio.h>
#include <string.h>
#include "libfrr.h"
#endif /* HANDLE_NETLINK_FUZZING */

#ifdef HAVE_NETLINK

#include "linklist.h"
#include "if.h"
#include "log.h"
#include "prefix.h"
#include "connected.h"
#include "table.h"
#include "memory.h"
#include "zebra_memory.h"
#include "rib.h"
#include "thread.h"
#include "privs.h"
#include "nexthop.h"
#include "vrf.h"
#include "mpls.h"
#include "lib_errors.h"

//#include "zebra/zserv.h"
#include "zebra/zebra_router.h"
#include "zebra/zebra_ns.h"
#include "zebra/zebra_vrf.h"
#include "zebra/rt.h"
#include "zebra/debug.h"
#include "zebra/kernel_netlink.h"
#include "zebra/rt_netlink.h"
#include "zebra/if_netlink.h"
#include "zebra/rule_netlink.h"
#include "zebra/zebra_errors.h"

#ifndef SO_RCVBUFFORCE
#define SO_RCVBUFFORCE  (33)
#endif

/* Hack for GNU libc version 2. */
#ifndef MSG_TRUNC
#define MSG_TRUNC      0x20
#endif /* MSG_TRUNC */

#ifndef NLMSG_TAIL
#define NLMSG_TAIL(nmsg)                                                       \
	((struct rtattr *)(((uint8_t *)(nmsg))                                 \
			   + NLMSG_ALIGN((nmsg)->nlmsg_len)))
#endif

#ifndef RTA_TAIL
#define RTA_TAIL(rta)                                                          \
	((struct rtattr *)(((uint8_t *)(rta)) + RTA_ALIGN((rta)->rta_len)))
#endif

#ifndef RTNL_FAMILY_IP6MR
#define RTNL_FAMILY_IP6MR 129
#endif

#ifndef RTPROT_MROUTED
#define RTPROT_MROUTED 17
#endif

static const struct message nlmsg_str[] = {{RTM_NEWROUTE, "RTM_NEWROUTE"},
					   {RTM_DELROUTE, "RTM_DELROUTE"},
					   {RTM_GETROUTE, "RTM_GETROUTE"},
					   {RTM_NEWLINK, "RTM_NEWLINK"},
					   {RTM_DELLINK, "RTM_DELLINK"},
					   {RTM_GETLINK, "RTM_GETLINK"},
					   {RTM_NEWADDR, "RTM_NEWADDR"},
					   {RTM_DELADDR, "RTM_DELADDR"},
					   {RTM_GETADDR, "RTM_GETADDR"},
					   {RTM_NEWNEIGH, "RTM_NEWNEIGH"},
					   {RTM_DELNEIGH, "RTM_DELNEIGH"},
					   {RTM_GETNEIGH, "RTM_GETNEIGH"},
					   {RTM_NEWRULE, "RTM_NEWRULE"},
					   {RTM_DELRULE, "RTM_DELRULE"},
					   {RTM_GETRULE, "RTM_GETRULE"},
					   {RTM_NEWNEXTHOP, "RTM_NEWNEXTHOP"},
					   {RTM_DELNEXTHOP, "RTM_DELNEXTHOP"},
					   {RTM_GETNEXTHOP, "RTM_GETNEXTHOP"},
					   {0}};

static const struct message rtproto_str[] = {
	{RTPROT_REDIRECT, "redirect"},
	{RTPROT_KERNEL, "kernel"},
	{RTPROT_BOOT, "boot"},
	{RTPROT_STATIC, "static"},
	{RTPROT_GATED, "GateD"},
	{RTPROT_RA, "router advertisement"},
	{RTPROT_MRT, "MRT"},
	{RTPROT_ZEBRA, "Zebra"},
#ifdef RTPROT_BIRD
	{RTPROT_BIRD, "BIRD"},
#endif /* RTPROT_BIRD */
	{RTPROT_MROUTED, "mroute"},
	{RTPROT_BGP, "BGP"},
	{RTPROT_OSPF, "OSPF"},
	{RTPROT_ISIS, "IS-IS"},
	{RTPROT_RIP, "RIP"},
	{RTPROT_RIPNG, "RIPNG"},
	{RTPROT_ZSTATIC, "static"},
	{0}};

static const struct message family_str[] = {{AF_INET, "ipv4"},
					    {AF_INET6, "ipv6"},
					    {AF_BRIDGE, "bridge"},
					    {RTNL_FAMILY_IPMR, "ipv4MR"},
					    {RTNL_FAMILY_IP6MR, "ipv6MR"},
					    {0}};

static const struct message rttype_str[] = {{RTN_UNSPEC, "none"},
					    {RTN_UNICAST, "unicast"},
					    {RTN_LOCAL, "local"},
					    {RTN_BROADCAST, "broadcast"},
					    {RTN_ANYCAST, "anycast"},
					    {RTN_MULTICAST, "multicast"},
					    {RTN_BLACKHOLE, "blackhole"},
					    {RTN_UNREACHABLE, "unreachable"},
					    {RTN_PROHIBIT, "prohibited"},
					    {RTN_THROW, "throw"},
					    {RTN_NAT, "nat"},
					    {RTN_XRESOLVE, "resolver"},
					    {0}};

extern struct thread_master *master;
extern uint32_t nl_rcvbufsize;

extern struct zebra_privs_t zserv_privs;


int netlink_talk_filter(struct nlmsghdr *h, ns_id_t ns_id, int startup)
{
	/*
	 * This is an error condition that must be handled during
	 * development.
	 *
	 * The netlink_talk_filter function is used for communication
	 * down the netlink_cmd pipe and we are expecting
	 * an ack being received.  So if we get here
	 * then we did not receive the ack and instead
	 * received some other message in an unexpected
	 * way.
	 */
	zlog_debug("%s: ignoring message type 0x%04x(%s) NS %u", __func__,
		   h->nlmsg_type, nl_msg_type_to_str(h->nlmsg_type), ns_id);
	return 0;
}

static int netlink_recvbuf(struct nlsock *nl, uint32_t newsize)
{
	uint32_t oldsize;
	socklen_t newlen = sizeof(newsize);
	socklen_t oldlen = sizeof(oldsize);
	int ret;

	ret = getsockopt(nl->sock, SOL_SOCKET, SO_RCVBUF, &oldsize, &oldlen);
	if (ret < 0) {
		flog_err_sys(EC_LIB_SOCKET,
			     "Can't get %s receive buffer size: %s", nl->name,
			     safe_strerror(errno));
		return -1;
	}

	/* Try force option (linux >= 2.6.14) and fall back to normal set */
	frr_with_privs(&zserv_privs) {
		ret = setsockopt(nl->sock, SOL_SOCKET, SO_RCVBUFFORCE,
				 &nl_rcvbufsize,
				 sizeof(nl_rcvbufsize));
	}
	if (ret < 0)
		ret = setsockopt(nl->sock, SOL_SOCKET, SO_RCVBUF,
				 &nl_rcvbufsize, sizeof(nl_rcvbufsize));
	if (ret < 0) {
		flog_err_sys(EC_LIB_SOCKET,
			     "Can't set %s receive buffer size: %s", nl->name,
			     safe_strerror(errno));
		return -1;
	}

	ret = getsockopt(nl->sock, SOL_SOCKET, SO_RCVBUF, &newsize, &newlen);
	if (ret < 0) {
		flog_err_sys(EC_LIB_SOCKET,
			     "Can't get %s receive buffer size: %s", nl->name,
			     safe_strerror(errno));
		return -1;
	}

	zlog_info("Setting netlink socket receive buffer size: %u -> %u",
		  oldsize, newsize);
	return 0;
}

/* Make socket for Linux netlink interface. */
static int netlink_socket(struct nlsock *nl, unsigned long groups,
			  ns_id_t ns_id)
{
	int ret;
	struct sockaddr_nl snl;
	int sock;
	int namelen;

	frr_with_privs(&zserv_privs) {
		sock = ns_socket(AF_NETLINK, SOCK_RAW, NETLINK_ROUTE, ns_id);
		if (sock < 0) {
			zlog_err("Can't open %s socket: %s", nl->name,
				 safe_strerror(errno));
			return -1;
		}

		memset(&snl, 0, sizeof snl);
		snl.nl_family = AF_NETLINK;
		snl.nl_groups = groups;

		/* Bind the socket to the netlink structure for anything. */
		ret = bind(sock, (struct sockaddr *)&snl, sizeof snl);
	}

	if (ret < 0) {
		zlog_err("Can't bind %s socket to group 0x%x: %s", nl->name,
			 snl.nl_groups, safe_strerror(errno));
		close(sock);
		return -1;
	}

	/* multiple netlink sockets will have different nl_pid */
	namelen = sizeof snl;
	ret = getsockname(sock, (struct sockaddr *)&snl, (socklen_t *)&namelen);
	if (ret < 0 || namelen != sizeof snl) {
		flog_err_sys(EC_LIB_SOCKET, "Can't get %s socket name: %s",
			     nl->name, safe_strerror(errno));
		close(sock);
		return -1;
	}

	nl->snl = snl;
	nl->sock = sock;
	return ret;
}

static int netlink_information_fetch(struct nlmsghdr *h, ns_id_t ns_id,
				     int startup)
{
	/*
	 * When we handle new message types here
	 * because we are starting to install them
	 * then lets check the netlink_install_filter
	 * and see if we should add the corresponding
	 * allow through entry there.
	 * Probably not needed to do but please
	 * think about it.
	 */
	switch (h->nlmsg_type) {
	case RTM_NEWROUTE:
		return netlink_route_change(h, ns_id, startup);
	case RTM_DELROUTE:
		return netlink_route_change(h, ns_id, startup);
	case RTM_NEWLINK:
		return netlink_link_change(h, ns_id, startup);
	case RTM_DELLINK:
		return netlink_link_change(h, ns_id, startup);
	case RTM_NEWADDR:
		return netlink_interface_addr(h, ns_id, startup);
	case RTM_DELADDR:
		return netlink_interface_addr(h, ns_id, startup);
	case RTM_NEWNEIGH:
		return netlink_neigh_change(h, ns_id);
	case RTM_DELNEIGH:
		return netlink_neigh_change(h, ns_id);
	case RTM_GETNEIGH:
		/*
		 * Kernel in some situations when it expects
		 * user space to resolve arp entries, we will
		 * receive this notification.  As we don't
		 * need this notification and as that
		 * we don't want to spam the log file with
		 * below messages, just ignore.
		 */
		if (IS_ZEBRA_DEBUG_KERNEL)
			zlog_debug("Received RTM_GETNEIGH, ignoring");
		break;
	case RTM_NEWRULE:
		return netlink_rule_change(h, ns_id, startup);
	case RTM_DELRULE:
		return netlink_rule_change(h, ns_id, startup);
	case RTM_NEWNEXTHOP:
		return netlink_nexthop_change(h, ns_id, startup);
	case RTM_DELNEXTHOP:
		return netlink_nexthop_change(h, ns_id, startup);
	default:
		/*
		 * If we have received this message then
		 * we have made a mistake during development
		 * and we need to write some code to handle
		 * this message type or not ask for
		 * it to be sent up to us
		 */
		flog_err(EC_ZEBRA_UNKNOWN_NLMSG,
			 "Unknown netlink nlmsg_type %s(%d) vrf %u\n",
			 nl_msg_type_to_str(h->nlmsg_type), h->nlmsg_type,
			 ns_id);
		break;
	}
	return 0;
}

#if defined(HANDLE_NETLINK_FUZZING)
/* Using globals here to avoid adding function parameters */

/* Keep distinct filenames for netlink fuzzy collection */
static unsigned int netlink_file_counter = 1;

/* File name to read fuzzed netlink from */
static char netlink_fuzz_file[MAXPATHLEN] = "";

/* Flag for whether to read from file or not */
bool netlink_read;

/**
 * netlink_read_init() - Starts the message parser
 * @fname:      Filename to read.
 */
void netlink_read_init(const char *fname)
{
	struct zebra_dplane_info dp_info;

	snprintf(netlink_fuzz_file, MAXPATHLEN, "%s", fname);
	/* Creating this fake socket for testing purposes */
	struct zebra_ns *zns = zebra_ns_lookup(NS_DEFAULT);

	/* Capture key info from zns struct */
	zebra_dplane_info_from_zns(&dp_info, zns, false);

	netlink_parse_info(netlink_information_fetch, &zns->netlink,
			   &dp_info, 1, 0);
}

/**
 * netlink_write_incoming() - Writes all data received from netlink to a file
 * @buf:        Data from netlink.
 * @size:       Size of data.
 * @counter:    Counter for keeping filenames distinct.
 */
static void netlink_write_incoming(const char *buf, const unsigned int size,
				   unsigned int counter)
{
	char fname[MAXPATHLEN];
	FILE *f;

	snprintf(fname, MAXPATHLEN, "%s/%s_%u", frr_vtydir, "netlink", counter);
	frr_with_privs(&zserv_privs) {
		f = fopen(fname, "w");
	}
	if (f) {
		fwrite(buf, 1, size, f);
		fclose(f);
	}
}

/**
 * netlink_read_file() - Reads netlink data from file
 * @buf:        Netlink buffer being overwritten.
 * @fname:      File name to read from.
 *
 * Return:      Size of file.
 */
static long netlink_read_file(char *buf, const char *fname)
{
	FILE *f;
	long file_bytes = -1;

	frr_with_privs(&zserv_privs) {
		f = fopen(fname, "r");
	}
	if (f) {
		fseek(f, 0, SEEK_END);
		file_bytes = ftell(f);
		rewind(f);
		fread(buf, NL_RCV_PKT_BUF_SIZE, 1, f);
		fclose(f);
	}
	return file_bytes;
}

#endif /* HANDLE_NETLINK_FUZZING */

static int kernel_read(struct thread *thread)
{
	struct zebra_ns *zns = (struct zebra_ns *)THREAD_ARG(thread);
	struct zebra_dplane_info dp_info;

	/* Capture key info from ns struct */
	zebra_dplane_info_from_zns(&dp_info, zns, false);

	netlink_parse_info(netlink_information_fetch, &zns->netlink, &dp_info,
			   5, 0);
	zns->t_netlink = NULL;
	thread_add_read(zrouter.master, kernel_read, zns, zns->netlink.sock,
			&zns->t_netlink);

	return 0;
}

/*
 * Filter out messages from self that occur on listener socket,
 * caused by our actions on the command socket(s)
 *
 * When we add new Netlink message types we probably
 * do not need to add them here as that we are filtering
 * on the routes we actually care to receive( which is rarer
 * then the normal course of operations).  We are intentionally
 * allowing some messages from ourselves through
 * ( I'm looking at you Interface based netlink messages )
 * so that we only had to write one way to handle incoming
 * address add/delete changes.
 */
static void netlink_install_filter(int sock, __u32 pid, __u32 dplane_pid)
{
	/*
	 * BPF_JUMP instructions and where you jump to are based upon
	 * 0 as being the next statement.  So count from 0.  Writing
	 * this down because every time I look at this I have to
	 * re-remember it.
	 */
	struct sock_filter filter[] = {
		/*
		 * Logic:
		 *   if (nlmsg_pid == pid ||
		 *       nlmsg_pid == dplane_pid) {
		 *       if (the incoming nlmsg_type ==
		 *           RTM_NEWADDR | RTM_DELADDR)
		 *           keep this message
		 *       else
		 *           skip this message
		 *   } else
		 *       keep this netlink message
		 */
		/*
		 * 0: Load the nlmsg_pid into the BPF register
		 */
		BPF_STMT(BPF_LD | BPF_ABS | BPF_W,
			 offsetof(struct nlmsghdr, nlmsg_pid)),
		/*
		 * 1: Compare to pid
		 */
		BPF_JUMP(BPF_JMP | BPF_JEQ | BPF_K, htonl(pid), 1, 0),
		/*
		 * 2: Compare to dplane pid
		 */
		BPF_JUMP(BPF_JMP | BPF_JEQ | BPF_K, htonl(dplane_pid), 0, 4),
		/*
		 * 3: Load the nlmsg_type into BPF register
		 */
		BPF_STMT(BPF_LD | BPF_ABS | BPF_H,
			 offsetof(struct nlmsghdr, nlmsg_type)),
		/*
		 * 4: Compare to RTM_NEWADDR
		 */
		BPF_JUMP(BPF_JMP | BPF_JEQ | BPF_K, htons(RTM_NEWADDR), 2, 0),
		/*
		 * 5: Compare to RTM_DELADDR
		 */
		BPF_JUMP(BPF_JMP | BPF_JEQ | BPF_K, htons(RTM_DELADDR), 1, 0),
		/*
		 * 6: This is the end state of we want to skip the
		 *    message
		 */
		BPF_STMT(BPF_RET | BPF_K, 0),
		/* 7: This is the end state of we want to keep
		 *     the message
		 */
		BPF_STMT(BPF_RET | BPF_K, 0xffff),
	};

	struct sock_fprog prog = {
		.len = array_size(filter), .filter = filter,
	};

	if (setsockopt(sock, SOL_SOCKET, SO_ATTACH_FILTER, &prog, sizeof(prog))
	    < 0)
		flog_err_sys(EC_LIB_SOCKET, "Can't install socket filter: %s\n",
			     safe_strerror(errno));
}

void netlink_parse_rtattr(struct rtattr **tb, int max, struct rtattr *rta,
			  int len)
{
	while (RTA_OK(rta, len)) {
		if (rta->rta_type <= max)
			tb[rta->rta_type] = rta;
		rta = RTA_NEXT(rta, len);
	}
}

/**
 * netlink_parse_rtattr_nested() - Parses a nested route attribute
 * @tb:         Pointer to array for storing rtattr in.
 * @max:        Max number to store.
 * @rta:        Pointer to rtattr to look for nested items in.
 */
void netlink_parse_rtattr_nested(struct rtattr **tb, int max,
				 struct rtattr *rta)
{
	netlink_parse_rtattr(tb, max, RTA_DATA(rta), RTA_PAYLOAD(rta));
}

int addattr_l(struct nlmsghdr *n, unsigned int maxlen, int type,
	      const void *data, unsigned int alen)
{
	int len;
	struct rtattr *rta;

	len = RTA_LENGTH(alen);

	if (NLMSG_ALIGN(n->nlmsg_len) + RTA_ALIGN(len) > maxlen)
		return -1;

	rta = (struct rtattr *)(((char *)n) + NLMSG_ALIGN(n->nlmsg_len));
	rta->rta_type = type;
	rta->rta_len = len;

	if (data)
		memcpy(RTA_DATA(rta), data, alen);
	else
		assert(alen == 0);

	n->nlmsg_len = NLMSG_ALIGN(n->nlmsg_len) + RTA_ALIGN(len);

	return 0;
}

int rta_addattr_l(struct rtattr *rta, unsigned int maxlen, int type,
		  const void *data, unsigned int alen)
{
	unsigned int len;
	struct rtattr *subrta;

	len = RTA_LENGTH(alen);

	if (RTA_ALIGN(rta->rta_len) + RTA_ALIGN(len) > maxlen)
		return -1;

	subrta = (struct rtattr *)(((char *)rta) + RTA_ALIGN(rta->rta_len));
	subrta->rta_type = type;
	subrta->rta_len = len;

	if (data)
		memcpy(RTA_DATA(subrta), data, alen);
	else
		assert(alen == 0);

	rta->rta_len = NLMSG_ALIGN(rta->rta_len) + RTA_ALIGN(len);

	return 0;
}

int addattr16(struct nlmsghdr *n, unsigned int maxlen, int type, uint16_t data)
{
	return addattr_l(n, maxlen, type, &data, sizeof(uint16_t));
}

int addattr32(struct nlmsghdr *n, unsigned int maxlen, int type, int data)
{
	return addattr_l(n, maxlen, type, &data, sizeof(uint32_t));
}

struct rtattr *addattr_nest(struct nlmsghdr *n, int maxlen, int type)
{
	struct rtattr *nest = NLMSG_TAIL(n);

	addattr_l(n, maxlen, type, NULL, 0);
	nest->rta_type |= NLA_F_NESTED;
	return nest;
}

int addattr_nest_end(struct nlmsghdr *n, struct rtattr *nest)
{
	nest->rta_len = (uint8_t *)NLMSG_TAIL(n) - (uint8_t *)nest;
	return n->nlmsg_len;
}

struct rtattr *rta_nest(struct rtattr *rta, int maxlen, int type)
{
	struct rtattr *nest = RTA_TAIL(rta);

	rta_addattr_l(rta, maxlen, type, NULL, 0);
	nest->rta_type |= NLA_F_NESTED;
	return nest;
}

int rta_nest_end(struct rtattr *rta, struct rtattr *nest)
{
	nest->rta_len = (uint8_t *)RTA_TAIL(rta) - (uint8_t *)nest;
	return rta->rta_len;
}

const char *nl_msg_type_to_str(uint16_t msg_type)
{
	return lookup_msg(nlmsg_str, msg_type, "");
}

const char *nl_rtproto_to_str(uint8_t rtproto)
{
	return lookup_msg(rtproto_str, rtproto, "");
}

const char *nl_family_to_str(uint8_t family)
{
	return lookup_msg(family_str, family, "");
}

const char *nl_rttype_to_str(uint8_t rttype)
{
	return lookup_msg(rttype_str, rttype, "");
}

#define NLA_OK(nla, len)                                                       \
	((len) >= (int)sizeof(struct nlattr)                                   \
	 && (nla)->nla_len >= sizeof(struct nlattr)                            \
	 && (nla)->nla_len <= (len))
#define NLA_NEXT(nla, attrlen)                                                 \
	((attrlen) -= NLA_ALIGN((nla)->nla_len),                               \
	 (struct nlattr *)(((char *)(nla)) + NLA_ALIGN((nla)->nla_len)))
#define NLA_LENGTH(len) (NLA_ALIGN(sizeof(struct nlattr)) + (len))
#define NLA_DATA(nla) ((struct nlattr *)(((char *)(nla)) + NLA_LENGTH(0)))

#define ERR_NLA(err, inner_len)                                                \
	((struct nlattr *)(((char *)(err))                                     \
			   + NLMSG_ALIGN(sizeof(struct nlmsgerr))              \
			   + NLMSG_ALIGN((inner_len))))

static void netlink_parse_nlattr(struct nlattr **tb, int max,
				 struct nlattr *nla, int len)
{
	while (NLA_OK(nla, len)) {
		if (nla->nla_type <= max)
			tb[nla->nla_type] = nla;
		nla = NLA_NEXT(nla, len);
	}
}

static void netlink_parse_extended_ack(struct nlmsghdr *h)
{
	struct nlattr *tb[NLMSGERR_ATTR_MAX + 1] = {};
	const struct nlmsgerr *err = (const struct nlmsgerr *)NLMSG_DATA(h);
	const struct nlmsghdr *err_nlh = NULL;
	/* Length not including nlmsghdr */
	uint32_t len = 0;
	/* Inner error netlink message length */
	uint32_t inner_len = 0;
	const char *msg = NULL;
	uint32_t off = 0;

	if (!(h->nlmsg_flags & NLM_F_CAPPED))
		inner_len = (uint32_t)NLMSG_PAYLOAD(&err->msg, 0);

	len = (uint32_t)(NLMSG_PAYLOAD(h, sizeof(struct nlmsgerr)) - inner_len);

	netlink_parse_nlattr(tb, NLMSGERR_ATTR_MAX, ERR_NLA(err, inner_len),
			     len);

	if (tb[NLMSGERR_ATTR_MSG])
		msg = (const char *)NLA_DATA(tb[NLMSGERR_ATTR_MSG]);

	if (tb[NLMSGERR_ATTR_OFFS]) {
		off = *(uint32_t *)NLA_DATA(tb[NLMSGERR_ATTR_OFFS]);

		if (off > h->nlmsg_len) {
			zlog_err("Invalid offset for NLMSGERR_ATTR_OFFS");
		} else if (!(h->nlmsg_flags & NLM_F_CAPPED)) {
			/*
			 * Header of failed message
			 * we are not doing anything currently with it
			 * but noticing it for later.
			 */
			err_nlh = &err->msg;
			zlog_debug("%s: Received %s extended Ack",
				   __PRETTY_FUNCTION__,
				   nl_msg_type_to_str(err_nlh->nlmsg_type));
		}
	}

	if (msg && *msg != '\0') {
		bool is_err = !!err->error;

		if (is_err)
			zlog_err("Extended Error: %s", msg);
		else
			flog_warn(EC_ZEBRA_NETLINK_EXTENDED_WARNING,
				  "Extended Warning: %s", msg);
	}
}

/*
 * netlink_parse_info
 *
 * Receive message from netlink interface and pass those information
 *  to the given function.
 *
 * filter  -> Function to call to read the results
 * nl      -> netlink socket information
 * zns     -> The zebra namespace data
 * count   -> How many we should read in, 0 means as much as possible
 * startup -> Are we reading in under startup conditions? passed to
 *            the filter.
 */
int netlink_parse_info(int (*filter)(struct nlmsghdr *, ns_id_t, int),
		       const struct nlsock *nl,
		       const struct zebra_dplane_info *zns,
		       int count, int startup)
{
	int status;
	int ret = 0;
	int error;
	int read_in = 0;

	while (1) {
		char buf[NL_RCV_PKT_BUF_SIZE];
		struct iovec iov = {.iov_base = buf, .iov_len = sizeof buf};
		struct sockaddr_nl snl;
		struct msghdr msg = {.msg_name = (void *)&snl,
				     .msg_namelen = sizeof snl,
				     .msg_iov = &iov,
				     .msg_iovlen = 1};
		struct nlmsghdr *h;

		if (count && read_in >= count)
			return 0;

#if defined(HANDLE_NETLINK_FUZZING)
		/* Check if reading and filename is set */
		if (netlink_read && '\0' != netlink_fuzz_file[0]) {
			zlog_debug("Reading netlink fuzz file");
			status = netlink_read_file(buf, netlink_fuzz_file);
			snl.nl_pid = 0;
		} else {
			status = recvmsg(nl->sock, &msg, 0);
		}
#else
		status = recvmsg(nl->sock, &msg, 0);
#endif /* HANDLE_NETLINK_FUZZING */
		if (status < 0) {
			if (errno == EINTR)
				continue;
			if (errno == EWOULDBLOCK || errno == EAGAIN)
				break;
			flog_err(EC_ZEBRA_RECVMSG_OVERRUN,
				 "%s recvmsg overrun: %s", nl->name,
				 safe_strerror(errno));
			/*
			 *  In this case we are screwed.
			 *  There is no good way to
			 *  recover zebra at this point.
			 */
			exit(-1);
			continue;
		}

		if (status == 0) {
			flog_err_sys(EC_LIB_SOCKET, "%s EOF", nl->name);
			return -1;
		}

		if (msg.msg_namelen != sizeof snl) {
			flog_err(EC_ZEBRA_NETLINK_LENGTH_ERROR,
				 "%s sender address length error: length %d",
				 nl->name, msg.msg_namelen);
			return -1;
		}

		if (IS_ZEBRA_DEBUG_KERNEL_MSGDUMP_RECV) {
			zlog_debug("%s: << netlink message dump [recv]",
				   __func__);
			zlog_hexdump(buf, status);
		}

#if defined(HANDLE_NETLINK_FUZZING)
		if (!netlink_read) {
			zlog_debug("Writing incoming netlink message");
			netlink_write_incoming(buf, status,
					       netlink_file_counter++);
		}
#endif /* HANDLE_NETLINK_FUZZING */

		read_in++;
		for (h = (struct nlmsghdr *)buf;
		     (status >= 0 && NLMSG_OK(h, (unsigned int)status));
		     h = NLMSG_NEXT(h, status)) {
			/* Finish of reading. */
			if (h->nlmsg_type == NLMSG_DONE)
				return ret;

			/* Error handling. */
			if (h->nlmsg_type == NLMSG_ERROR) {
				struct nlmsgerr *err =
					(struct nlmsgerr *)NLMSG_DATA(h);
				int errnum = err->error;
				int msg_type = err->msg.nlmsg_type;

				if (h->nlmsg_len
				    < NLMSG_LENGTH(sizeof(struct nlmsgerr))) {
					flog_err(EC_ZEBRA_NETLINK_LENGTH_ERROR,
						 "%s error: message truncated",
						 nl->name);
					return -1;
				}

				/*
				 * Parse the extended information before
				 * we actually handle it.
				 * At this point in time we do not
				 * do anything other than report the
				 * issue.
				 */
				if (h->nlmsg_flags & NLM_F_ACK_TLVS)
					netlink_parse_extended_ack(h);

				/* If the error field is zero, then this is an
				 * ACK */
				if (err->error == 0) {
					if (IS_ZEBRA_DEBUG_KERNEL) {
						zlog_debug(
							"%s: %s ACK: type=%s(%u), seq=%u, pid=%u",
							__FUNCTION__, nl->name,
							nl_msg_type_to_str(
								err->msg.nlmsg_type),
							err->msg.nlmsg_type,
							err->msg.nlmsg_seq,
							err->msg.nlmsg_pid);
					}

					/* return if not a multipart message,
					 * otherwise continue */
					if (!(h->nlmsg_flags & NLM_F_MULTI))
						return 0;
					continue;
				}

				/* Deal with errors that occur because of races
				 * in link handling */
				if (zns->is_cmd
				    && ((msg_type == RTM_DELROUTE
					 && (-errnum == ENODEV
					     || -errnum == ESRCH))
					|| (msg_type == RTM_NEWROUTE
					    && (-errnum == ENETDOWN
						|| -errnum == EEXIST)))) {
					if (IS_ZEBRA_DEBUG_KERNEL)
						zlog_debug(
							"%s: error: %s type=%s(%u), seq=%u, pid=%u",
							nl->name,
							safe_strerror(-errnum),
							nl_msg_type_to_str(
								msg_type),
							msg_type,
							err->msg.nlmsg_seq,
							err->msg.nlmsg_pid);
					return 0;
				}

				/* We see RTM_DELNEIGH when shutting down an
				 * interface with an IPv4
				 * link-local.  The kernel should have already
				 * deleted the neighbor
				 * so do not log these as an error.
				 */
				if (msg_type == RTM_DELNEIGH
				    || (zns->is_cmd && msg_type == RTM_NEWROUTE
					&& (-errnum == ESRCH
					    || -errnum == ENETUNREACH))) {
					/* This is known to happen in some
					 * situations, don't log
					 * as error.
					 */
					if (IS_ZEBRA_DEBUG_KERNEL)
						zlog_debug(
							"%s error: %s, type=%s(%u), seq=%u, pid=%u",
							nl->name,
							safe_strerror(-errnum),
							nl_msg_type_to_str(
								msg_type),
							msg_type,
							err->msg.nlmsg_seq,
							err->msg.nlmsg_pid);
				} else {
					if ((msg_type != RTM_GETNEXTHOP)
					    || !startup)
						flog_err(
							EC_ZEBRA_UNEXPECTED_MESSAGE,
							"%s error: %s, type=%s(%u), seq=%u, pid=%u",
							nl->name,
							safe_strerror(-errnum),
							nl_msg_type_to_str(
								msg_type),
							msg_type,
							err->msg.nlmsg_seq,
							err->msg.nlmsg_pid);
				}

				return -1;
			}

			/* OK we got netlink message. */
			if (IS_ZEBRA_DEBUG_KERNEL)
				zlog_debug(
					"netlink_parse_info: %s type %s(%u), len=%d, seq=%u, pid=%u",
					nl->name,
					nl_msg_type_to_str(h->nlmsg_type),
					h->nlmsg_type, h->nlmsg_len,
					h->nlmsg_seq, h->nlmsg_pid);


			/*
			 * Ignore messages that maybe sent from
			 * other actors besides the kernel
			 */
			if (snl.nl_pid != 0) {
				zlog_debug("Ignoring message from pid %u",
					   snl.nl_pid);
				continue;
			}

			error = (*filter)(h, zns->ns_id, startup);
			if (error < 0) {
				zlog_debug("%s filter function error",
					   nl->name);
				ret = error;
			}
		}

		/* After error care. */
		if (msg.msg_flags & MSG_TRUNC) {
			flog_err(EC_ZEBRA_NETLINK_LENGTH_ERROR,
				 "%s error: message truncated", nl->name);
			continue;
		}
		if (status) {
			flog_err(EC_ZEBRA_NETLINK_LENGTH_ERROR,
				 "%s error: data remnant size %d", nl->name,
				 status);
			return -1;
		}
	}
	return ret;
}

/*
 * netlink_talk_info
 *
 * sendmsg() to netlink socket then recvmsg().
 * Calls netlink_parse_info to parse returned data
 *
 * filter   -> The filter to read final results from kernel
 * nlmsghdr -> The data to send to the kernel
 * dp_info -> The dataplane and netlink socket information
 * startup  -> Are we reading in under startup conditions
 *             This is passed through eventually to filter.
 */
int netlink_talk_info(int (*filter)(struct nlmsghdr *, ns_id_t, int startup),
		      struct nlmsghdr *n,
		      const struct zebra_dplane_info *dp_info, int startup)
{
	int status = 0;
	struct sockaddr_nl snl;
	struct iovec iov;
	struct msghdr msg;
	int save_errno = 0;
	const struct nlsock *nl;

	memset(&snl, 0, sizeof snl);
	memset(&iov, 0, sizeof iov);
	memset(&msg, 0, sizeof msg);

	iov.iov_base = n;
	iov.iov_len = n->nlmsg_len;
	msg.msg_name = (void *)&snl;
	msg.msg_namelen = sizeof snl;
	msg.msg_iov = &iov;
	msg.msg_iovlen = 1;

	snl.nl_family = AF_NETLINK;

	nl = &(dp_info->nls);
	n->nlmsg_seq = nl->seq;
	n->nlmsg_pid = nl->snl.nl_pid;

	if (IS_ZEBRA_DEBUG_KERNEL)
		zlog_debug(
			"netlink_talk: %s type %s(%u), len=%d seq=%u flags 0x%x",
			nl->name, nl_msg_type_to_str(n->nlmsg_type),
			n->nlmsg_type, n->nlmsg_len, n->nlmsg_seq,
			n->nlmsg_flags);

	/* Send message to netlink interface. */
	frr_with_privs(&zserv_privs) {
		status = sendmsg(nl->sock, &msg, 0);
		save_errno = errno;
	}

	if (IS_ZEBRA_DEBUG_KERNEL_MSGDUMP_SEND) {
		zlog_debug("%s: >> netlink message dump [sent]", __func__);
		zlog_hexdump(n, n->nlmsg_len);
	}

	if (status < 0) {
		flog_err_sys(EC_LIB_SOCKET, "netlink_talk sendmsg() error: %s",
			     safe_strerror(save_errno));
		return -1;
	}

	/*
	 * Get reply from netlink socket.
	 * The reply should either be an acknowlegement or an error.
	 */
	return netlink_parse_info(filter, nl, dp_info, 0, startup);
}

/*
 * Synchronous version of netlink_talk_info. Converts args to suit the
 * common version, which is suitable for both sync and async use.
 */
int netlink_talk(int (*filter)(struct nlmsghdr *, ns_id_t, int startup),
		 struct nlmsghdr *n, struct nlsock *nl, struct zebra_ns *zns,
		 int startup)
{
	struct zebra_dplane_info dp_info;

	/* Increment sequence number before capturing snapshot of ns socket
	 * info.
	 */
	nl->seq++;

	/* Capture info in intermediate info struct */
	zebra_dplane_info_from_zns(&dp_info, zns, (nl == &(zns->netlink_cmd)));

	return netlink_talk_info(filter, n, &dp_info, startup);
}

/* Issue request message to kernel via netlink socket. GET messages
 * are issued through this interface.
 */
int netlink_request(struct nlsock *nl, struct nlmsghdr *n)
{
	int ret;
	struct sockaddr_nl snl;

	/* Check netlink socket. */
	if (nl->sock < 0) {
		flog_err_sys(EC_LIB_SOCKET, "%s socket isn't active.",
			     nl->name);
		return -1;
	}

	/* Fill common fields for all requests. */
	n->nlmsg_pid = nl->snl.nl_pid;
	n->nlmsg_seq = ++nl->seq;

	memset(&snl, 0, sizeof snl);
	snl.nl_family = AF_NETLINK;

	/* Raise capabilities and send message, then lower capabilities. */
	frr_with_privs(&zserv_privs) {
		ret = sendto(nl->sock, (void *)n, n->nlmsg_len, 0,
			     (struct sockaddr *)&snl, sizeof snl);
	}

	if (ret < 0) {
		zlog_err("%s sendto failed: %s", nl->name,
			 safe_strerror(errno));
		return -1;
	}

	return 0;
}

/* Exported interface function.  This function simply calls
   netlink_socket (). */
void kernel_init(struct zebra_ns *zns)
{
	uint32_t groups;
#if defined SOL_NETLINK
	int one, ret;
#endif

	/*
	 * Initialize netlink sockets
	 *
	 * If RTMGRP_XXX exists use that, but at some point
	 * I think the kernel developers realized that
	 * keeping track of all the different values would
	 * lead to confusion, so we need to convert the
	 * RTNLGRP_XXX to a bit position for ourself
	 */
	groups = RTMGRP_LINK                   |
		RTMGRP_IPV4_ROUTE              |
		RTMGRP_IPV4_IFADDR             |
		RTMGRP_IPV6_ROUTE              |
		RTMGRP_IPV6_IFADDR             |
		RTMGRP_IPV4_MROUTE             |
		RTMGRP_NEIGH                   |
		((uint32_t) 1 << (RTNLGRP_IPV4_RULE - 1)) |
<<<<<<< HEAD
		((uint32_t) 1 << (RTNLGRP_IPV6_RULE - 1));
=======
		((uint32_t) 1 << (RTNLGRP_IPV6_RULE - 1)) |
		((uint32_t) 1 << (RTNLGRP_NEXTHOP - 1));
>>>>>>> c0038fca

	snprintf(zns->netlink.name, sizeof(zns->netlink.name),
		 "netlink-listen (NS %u)", zns->ns_id);
	zns->netlink.sock = -1;
	if (netlink_socket(&zns->netlink, groups, zns->ns_id) < 0) {
		zlog_err("Failure to create %s socket",
			 zns->netlink.name);
		exit(-1);
	}

	snprintf(zns->netlink_cmd.name, sizeof(zns->netlink_cmd.name),
		 "netlink-cmd (NS %u)", zns->ns_id);
	zns->netlink_cmd.sock = -1;
	if (netlink_socket(&zns->netlink_cmd, 0, zns->ns_id) < 0) {
		zlog_err("Failure to create %s socket",
			 zns->netlink_cmd.name);
		exit(-1);
	}

	snprintf(zns->netlink_dplane.name, sizeof(zns->netlink_dplane.name),
		 "netlink-dp (NS %u)", zns->ns_id);
	zns->netlink_dplane.sock = -1;
	if (netlink_socket(&zns->netlink_dplane, 0, zns->ns_id) < 0) {
		zlog_err("Failure to create %s socket",
			 zns->netlink_dplane.name);
		exit(-1);
	}

	/*
	 * SOL_NETLINK is not available on all platforms yet
	 * apparently.  It's in bits/socket.h which I am not
	 * sure that we want to pull into our build system.
	 */
#if defined SOL_NETLINK
	/*
	 * Let's tell the kernel that we want to receive extended
	 * ACKS over our command socket(s)
	 */
	one = 1;
	ret = setsockopt(zns->netlink_cmd.sock, SOL_NETLINK, NETLINK_EXT_ACK,
			 &one, sizeof(one));

	if (ret < 0)
		zlog_notice("Registration for extended cmd ACK failed : %d %s",
			    errno, safe_strerror(errno));

	one = 1;
	ret = setsockopt(zns->netlink_dplane.sock, SOL_NETLINK, NETLINK_EXT_ACK,
			 &one, sizeof(one));

	if (ret < 0)
		zlog_notice("Registration for extended dp ACK failed : %d %s",
			    errno, safe_strerror(errno));
#endif

	/* Register kernel socket. */
	if (fcntl(zns->netlink.sock, F_SETFL, O_NONBLOCK) < 0)
		flog_err_sys(EC_LIB_SOCKET, "Can't set %s socket flags: %s",
			     zns->netlink.name, safe_strerror(errno));

	if (fcntl(zns->netlink_cmd.sock, F_SETFL, O_NONBLOCK) < 0)
		zlog_err("Can't set %s socket error: %s(%d)",
			 zns->netlink_cmd.name, safe_strerror(errno), errno);

	if (fcntl(zns->netlink_dplane.sock, F_SETFL, O_NONBLOCK) < 0)
		zlog_err("Can't set %s socket error: %s(%d)",
			 zns->netlink_dplane.name, safe_strerror(errno), errno);

	/* Set receive buffer size if it's set from command line */
	if (nl_rcvbufsize)
		netlink_recvbuf(&zns->netlink, nl_rcvbufsize);

	netlink_install_filter(zns->netlink.sock,
			       zns->netlink_cmd.snl.nl_pid,
			       zns->netlink_dplane.snl.nl_pid);

	zns->t_netlink = NULL;

	thread_add_read(zrouter.master, kernel_read, zns,
			zns->netlink.sock, &zns->t_netlink);

	rt_netlink_init();
}

void kernel_terminate(struct zebra_ns *zns, bool complete)
{
	THREAD_READ_OFF(zns->t_netlink);

	if (zns->netlink.sock >= 0) {
		close(zns->netlink.sock);
		zns->netlink.sock = -1;
	}

	if (zns->netlink_cmd.sock >= 0) {
		close(zns->netlink_cmd.sock);
		zns->netlink_cmd.sock = -1;
	}

	/* During zebra shutdown, we need to leave the dataplane socket
	 * around until all work is done.
	 */
	if (complete) {
		if (zns->netlink_dplane.sock >= 0) {
			close(zns->netlink_dplane.sock);
			zns->netlink_dplane.sock = -1;
		}
	}
}
#endif /* HAVE_NETLINK */<|MERGE_RESOLUTION|>--- conflicted
+++ resolved
@@ -1122,12 +1122,8 @@
 		RTMGRP_IPV4_MROUTE             |
 		RTMGRP_NEIGH                   |
 		((uint32_t) 1 << (RTNLGRP_IPV4_RULE - 1)) |
-<<<<<<< HEAD
-		((uint32_t) 1 << (RTNLGRP_IPV6_RULE - 1));
-=======
 		((uint32_t) 1 << (RTNLGRP_IPV6_RULE - 1)) |
 		((uint32_t) 1 << (RTNLGRP_NEXTHOP - 1));
->>>>>>> c0038fca
 
 	snprintf(zns->netlink.name, sizeof(zns->netlink.name),
 		 "netlink-listen (NS %u)", zns->ns_id);
