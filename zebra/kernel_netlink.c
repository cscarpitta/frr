--- conflicted
+++ resolved
@@ -1725,15 +1725,13 @@
 	case DPLANE_OP_INTF_DELETE:
 		return netlink_put_intf_update_msg(bth, ctx);
 
-<<<<<<< HEAD
 	case DPLANE_OP_SR_TUNSRC_SET:
 		return netlink_put_sr_tunsrc_set_msg(bth, ctx);
-=======
+
 	case DPLANE_OP_TC_INSTALL:
 	case DPLANE_OP_TC_UPDATE:
 	case DPLANE_OP_TC_DELETE:
 		return netlink_put_tc_update_msg(bth, ctx);
->>>>>>> 789585f0
 	}
 
 	return FRR_NETLINK_ERROR;
