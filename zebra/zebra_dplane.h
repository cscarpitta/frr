--- conflicted
+++ resolved
@@ -195,15 +195,13 @@
 	DPLANE_OP_INTF_UPDATE,
 	DPLANE_OP_INTF_DELETE,
 
-<<<<<<< HEAD
 	/* SR tunsrc */
 	DPLANE_OP_SR_TUNSRC_SET,
-=======
+
 	/* Traffic control */
 	DPLANE_OP_TC_INSTALL,
 	DPLANE_OP_TC_UPDATE,
 	DPLANE_OP_TC_DELETE,
->>>>>>> 789585f0
 };
 
 /*
