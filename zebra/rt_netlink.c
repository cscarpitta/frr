--- conflicted
+++ resolved
@@ -93,208 +93,6 @@
   union g_addr  gate;
 };
 
-<<<<<<< HEAD
-extern struct zebra_privs_t zserv_privs;
-
-extern u_int32_t nl_rcvbufsize;
-
-/* Note: on netlink systems, there should be a 1-to-1 mapping between interface
-   names and ifindex values. */
-static void
-set_ifindex(struct interface *ifp, ifindex_t ifi_index)
-{
-  struct interface *oifp;
-  struct zebra_ns *zns = zebra_ns_lookup (NS_DEFAULT);
-
-  if (((oifp = if_lookup_by_index_per_ns (zns, ifi_index)) != NULL) && (oifp != ifp))
-    {
-      if (ifi_index == IFINDEX_INTERNAL)
-        zlog_err("Netlink is setting interface %s ifindex to reserved "
-		 "internal value %u", ifp->name, ifi_index);
-      else
-        {
-	  if (IS_ZEBRA_DEBUG_KERNEL)
-	    zlog_debug("interface index %d was renamed from %s to %s",
-	    	       ifi_index, oifp->name, ifp->name);
-	  if (if_is_up(oifp))
-	    zlog_err("interface rename detected on up interface: index %d "
-		     "was renamed from %s to %s, results are uncertain!",
-	    	     ifi_index, oifp->name, ifp->name);
-	  if_delete_update(oifp);
-        }
-    }
-  ifp->ifindex = ifi_index;
-}
-
-#ifndef SO_RCVBUFFORCE
-#define SO_RCVBUFFORCE  (33)
-#endif
-
-static int
-netlink_recvbuf (struct nlsock *nl, uint32_t newsize)
-{
-  u_int32_t oldsize;
-  socklen_t newlen = sizeof(newsize);
-  socklen_t oldlen = sizeof(oldsize);
-  int ret;
-
-  ret = getsockopt(nl->sock, SOL_SOCKET, SO_RCVBUF, &oldsize, &oldlen);
-  if (ret < 0)
-    {
-      zlog (NULL, LOG_ERR, "Can't get %s receive buffer size: %s", nl->name,
-	    safe_strerror (errno));
-      return -1;
-    }
-
-  /* Try force option (linux >= 2.6.14) and fall back to normal set */
-  if ( zserv_privs.change (ZPRIVS_RAISE) )
-    zlog_err ("routing_socket: Can't raise privileges");
-  ret = setsockopt(nl->sock, SOL_SOCKET, SO_RCVBUFFORCE, &nl_rcvbufsize,
-		   sizeof(nl_rcvbufsize));
-  if ( zserv_privs.change (ZPRIVS_LOWER) )
-    zlog_err ("routing_socket: Can't lower privileges");
-  if (ret < 0)
-     ret = setsockopt(nl->sock, SOL_SOCKET, SO_RCVBUF, &nl_rcvbufsize,
-		      sizeof(nl_rcvbufsize));
-  if (ret < 0)
-    {
-      zlog (NULL, LOG_ERR, "Can't set %s receive buffer size: %s", nl->name,
-	    safe_strerror (errno));
-      return -1;
-    }
-
-  ret = getsockopt(nl->sock, SOL_SOCKET, SO_RCVBUF, &newsize, &newlen);
-  if (ret < 0)
-    {
-      zlog (NULL, LOG_ERR, "Can't get %s receive buffer size: %s", nl->name,
-	    safe_strerror (errno));
-      return -1;
-    }
-
-  zlog (NULL, LOG_INFO,
-	"Setting netlink socket receive buffer size: %u -> %u",
-	oldsize, newsize);
-  return 0;
-}
-
-/* Make socket for Linux netlink interface. */
-static int
-netlink_socket (struct nlsock *nl, unsigned long groups, ns_id_t ns_id)
-{
-  int ret;
-  struct sockaddr_nl snl;
-  int sock;
-  int namelen;
-  int save_errno;
-
-  if (zserv_privs.change (ZPRIVS_RAISE))
-    {
-      zlog (NULL, LOG_ERR, "Can't raise privileges");
-      return -1;
-    }
-
-  sock = socket (AF_NETLINK, SOCK_RAW, NETLINK_ROUTE);
-  if (sock < 0)
-    {
-      zlog (NULL, LOG_ERR, "Can't open %s socket: %s", nl->name,
-            safe_strerror (errno));
-      return -1;
-    }
-
-  memset (&snl, 0, sizeof snl);
-  snl.nl_family = AF_NETLINK;
-  snl.nl_groups = groups;
-
-  /* Bind the socket to the netlink structure for anything. */
-  ret = bind (sock, (struct sockaddr *) &snl, sizeof snl);
-  save_errno = errno;
-  if (zserv_privs.change (ZPRIVS_LOWER))
-    zlog (NULL, LOG_ERR, "Can't lower privileges");
-
-  if (ret < 0)
-    {
-      zlog (NULL, LOG_ERR, "Can't bind %s socket to group 0x%x: %s",
-            nl->name, snl.nl_groups, safe_strerror (save_errno));
-      close (sock);
-      return -1;
-    }
-
-  /* multiple netlink sockets will have different nl_pid */
-  namelen = sizeof snl;
-  ret = getsockname (sock, (struct sockaddr *) &snl, (socklen_t *) &namelen);
-  if (ret < 0 || namelen != sizeof snl)
-    {
-      zlog (NULL, LOG_ERR, "Can't get %s socket name: %s", nl->name,
-            safe_strerror (errno));
-      close (sock);
-      return -1;
-    }
-
-  nl->snl = snl;
-  nl->sock = sock;
-  return ret;
-}
-
-/* Get type specified information from netlink. */
-static int
-netlink_request (int family, int type, struct nlsock *nl)
-{
-  int ret;
-  struct sockaddr_nl snl;
-  int save_errno;
-
-  struct
-  {
-    struct nlmsghdr nlh;
-    struct rtgenmsg g;
-  } req;
-
-  /* Check netlink socket. */
-  if (nl->sock < 0)
-    {
-      zlog (NULL, LOG_ERR, "%s socket isn't active.", nl->name);
-      return -1;
-    }
-
-  memset (&snl, 0, sizeof snl);
-  snl.nl_family = AF_NETLINK;
-
-  memset (&req, 0, sizeof req);
-  req.nlh.nlmsg_len = sizeof req;
-  req.nlh.nlmsg_type = type;
-  req.nlh.nlmsg_flags = NLM_F_ROOT | NLM_F_MATCH | NLM_F_REQUEST;
-  req.nlh.nlmsg_pid = nl->snl.nl_pid;
-  req.nlh.nlmsg_seq = ++nl->seq;
-  req.g.rtgen_family = family;
-
-  /* linux appears to check capabilities on every message
-   * have to raise caps for every message sent
-   */
-  if (zserv_privs.change (ZPRIVS_RAISE))
-    {
-      zlog (NULL, LOG_ERR, "Can't raise privileges");
-      return -1;
-    }
-
-  ret = sendto (nl->sock, (void *) &req, sizeof req, 0,
-		(struct sockaddr *) &snl, sizeof snl);
-  save_errno = errno;
-
-  if (zserv_privs.change (ZPRIVS_LOWER))
-    zlog (NULL, LOG_ERR, "Can't lower privileges");
-
-  if (ret < 0)
-    {
-      zlog (NULL, LOG_ERR, "%s sendto failed: %s", nl->name,
-            safe_strerror (save_errno));
-      return -1;
-    }
-
-  return 0;
-}
-
-=======
->>>>>>> 41246cb6
 /*
 Pending: create an efficient table_id (in a tree/hash) based lookup)
  */
@@ -316,635 +114,6 @@
   return VRF_DEFAULT;
 }
 
-<<<<<<< HEAD
-/* Receive message from netlink interface and pass those information
-   to the given function. */
-static int
-netlink_parse_info (int (*filter) (struct sockaddr_nl *, struct nlmsghdr *,
-                                   ns_id_t),
-                    struct nlsock *nl, struct zebra_ns *zns, int count)
-{
-  int status;
-  int ret = 0;
-  int error;
-  int read_in = 0;
-
-  while (1)
-    {
-      char buf[NL_PKT_BUF_SIZE];
-      struct iovec iov = {
-        .iov_base = buf,
-        .iov_len = sizeof buf
-      };
-      struct sockaddr_nl snl;
-      struct msghdr msg = {
-        .msg_name = (void *) &snl,
-        .msg_namelen = sizeof snl,
-        .msg_iov = &iov,
-        .msg_iovlen = 1
-      };
-      struct nlmsghdr *h;
-
-      if (count && read_in >= count)
-        return 0;
-
-      status = recvmsg (nl->sock, &msg, 0);
-      if (status < 0)
-        {
-          if (errno == EINTR)
-            continue;
-          if (errno == EWOULDBLOCK || errno == EAGAIN)
-            break;
-          zlog (NULL, LOG_ERR, "%s recvmsg overrun: %s",
-	  	nl->name, safe_strerror(errno));
-          /*
-           *  In this case we are screwed.
-           *  There is no good way to
-           *  recover zebra at this point.
-           */
-          exit (-1);
-          continue;
-        }
-
-      if (status == 0)
-        {
-          zlog (NULL, LOG_ERR, "%s EOF", nl->name);
-          return -1;
-        }
-
-      if (msg.msg_namelen != sizeof snl)
-        {
-          zlog (NULL, LOG_ERR, "%s sender address length error: length %d",
-                nl->name, msg.msg_namelen);
-          return -1;
-        }
-
-      if (IS_ZEBRA_DEBUG_KERNEL_MSGDUMP_RECV)
-        {
-          zlog_debug("%s: << netlink message dump [recv]", __func__);
-          zlog_hexdump(&msg, sizeof(msg));
-        }
-
-      read_in++;
-      for (h = (struct nlmsghdr *) buf; NLMSG_OK (h, (unsigned int) status);
-           h = NLMSG_NEXT (h, status))
-        {
-          /* Finish of reading. */
-          if (h->nlmsg_type == NLMSG_DONE)
-            return ret;
-
-          /* Error handling. */
-          if (h->nlmsg_type == NLMSG_ERROR)
-            {
-              struct nlmsgerr *err = (struct nlmsgerr *) NLMSG_DATA (h);
-	      int errnum = err->error;
-	      int msg_type = err->msg.nlmsg_type;
-
-              /* If the error field is zero, then this is an ACK */
-              if (err->error == 0)
-                {
-                  if (IS_ZEBRA_DEBUG_KERNEL)
-                    {
-                      zlog_debug ("%s: %s ACK: type=%s(%u), seq=%u, pid=%u",
-                                 __FUNCTION__, nl->name,
-                                 lookup (nlmsg_str, err->msg.nlmsg_type),
-                                 err->msg.nlmsg_type, err->msg.nlmsg_seq,
-                                 err->msg.nlmsg_pid);
-                    }
-
-                  /* return if not a multipart message, otherwise continue */
-                  if (!(h->nlmsg_flags & NLM_F_MULTI))
-                    return 0;
-                  continue;
-                }
-
-              if (h->nlmsg_len < NLMSG_LENGTH (sizeof (struct nlmsgerr)))
-                {
-                  zlog (NULL, LOG_ERR, "%s error: message truncated",
-                        nl->name);
-                  return -1;
-                }
-
-              /* Deal with errors that occur because of races in link handling */
-	      if (nl == &zns->netlink_cmd
-		  && ((msg_type == RTM_DELROUTE &&
-		       (-errnum == ENODEV || -errnum == ESRCH))
-		      || (msg_type == RTM_NEWROUTE && -errnum == EEXIST)))
-		{
-		  if (IS_ZEBRA_DEBUG_KERNEL)
-		    zlog_debug ("%s: error: %s type=%s(%u), seq=%u, pid=%u",
-				nl->name, safe_strerror (-errnum),
-				lookup (nlmsg_str, msg_type),
-				msg_type, err->msg.nlmsg_seq, err->msg.nlmsg_pid);
-		  return 0;
-		}
-
-              /* We see RTM_DELNEIGH when shutting down an interface with an IPv4
-               * link-local.  The kernel should have already deleted the neighbor
-               * so do not log these as an error.
-               */
-              if (msg_type == RTM_DELNEIGH ||
-                  (nl == &zns->netlink_cmd && msg_type == RTM_NEWROUTE &&
-                   (-errnum == ESRCH || -errnum == ENETUNREACH)))
-		{
-                  /* This is known to happen in some situations, don't log
-                   * as error.
-                   */
-		  if (IS_ZEBRA_DEBUG_KERNEL)
-	            zlog_debug ("%s error: %s, type=%s(%u), seq=%u, pid=%u",
-                                nl->name, safe_strerror (-errnum),
-                                lookup (nlmsg_str, msg_type),
-                                msg_type, err->msg.nlmsg_seq, err->msg.nlmsg_pid);
-                }
-              else
-	        zlog_err ("%s error: %s, type=%s(%u), seq=%u, pid=%u",
-			nl->name, safe_strerror (-errnum),
-			lookup (nlmsg_str, msg_type),
-			msg_type, err->msg.nlmsg_seq, err->msg.nlmsg_pid);
-
-              return -1;
-            }
-
-          /* OK we got netlink message. */
-          if (IS_ZEBRA_DEBUG_KERNEL)
-            zlog_debug ("netlink_parse_info: %s type %s(%u), len=%d, seq=%u, pid=%u",
-                       nl->name,
-                       lookup (nlmsg_str, h->nlmsg_type), h->nlmsg_type,
-                       h->nlmsg_len, h->nlmsg_seq, h->nlmsg_pid);
-
-          /* skip unsolicited messages originating from command socket
-           * linux sets the originators port-id for {NEW|DEL}ADDR messages,
-           * so this has to be checked here. */
-          if (nl != &zns->netlink_cmd
-              && h->nlmsg_pid == zns->netlink_cmd.snl.nl_pid
-              && (h->nlmsg_type != RTM_NEWADDR && h->nlmsg_type != RTM_DELADDR))
-            {
-              if (IS_ZEBRA_DEBUG_KERNEL)
-                zlog_debug ("netlink_parse_info: %s packet comes from %s",
-                            zns->netlink_cmd.name, nl->name);
-              continue;
-            }
-
-          error = (*filter) (&snl, h, zns->ns_id);
-          if (error < 0)
-            {
-              zlog (NULL, LOG_ERR, "%s filter function error", nl->name);
-              ret = error;
-            }
-        }
-
-      /* After error care. */
-      if (msg.msg_flags & MSG_TRUNC)
-        {
-          zlog (NULL, LOG_ERR, "%s error: message truncated", nl->name);
-          continue;
-        }
-      if (status)
-        {
-          zlog (NULL, LOG_ERR, "%s error: data remnant size %d", nl->name,
-                status);
-          return -1;
-        }
-    }
-  return ret;
-}
-
-/* Utility function for parse rtattr. */
-static void
-netlink_parse_rtattr (struct rtattr **tb, int max, struct rtattr *rta,
-                      int len)
-{
-  while (RTA_OK (rta, len))
-    {
-      if (rta->rta_type <= max)
-        tb[rta->rta_type] = rta;
-      rta = RTA_NEXT (rta, len);
-    }
-}
-
-/* Utility function to parse hardware link-layer address and update ifp */
-static void
-netlink_interface_update_hw_addr (struct rtattr **tb, struct interface *ifp)
-{
-  int i;
-
-  if (tb[IFLA_ADDRESS])
-    {
-      int hw_addr_len;
-
-      hw_addr_len = RTA_PAYLOAD (tb[IFLA_ADDRESS]);
-
-      if (hw_addr_len > INTERFACE_HWADDR_MAX)
-        zlog_warn ("Hardware address is too large: %d", hw_addr_len);
-      else
-        {
-          ifp->hw_addr_len = hw_addr_len;
-          memcpy (ifp->hw_addr, RTA_DATA (tb[IFLA_ADDRESS]), hw_addr_len);
-
-          for (i = 0; i < hw_addr_len; i++)
-            if (ifp->hw_addr[i] != 0)
-              break;
-
-          if (i == hw_addr_len)
-            ifp->hw_addr_len = 0;
-          else
-            ifp->hw_addr_len = hw_addr_len;
-        }
-    }
-}
-
-static enum zebra_link_type
-netlink_to_zebra_link_type (unsigned int hwt)
-{
-  switch (hwt)
-  {
-    case ARPHRD_ETHER: return ZEBRA_LLT_ETHER;
-    case ARPHRD_EETHER: return ZEBRA_LLT_EETHER;
-    case ARPHRD_AX25: return ZEBRA_LLT_AX25;
-    case ARPHRD_PRONET: return ZEBRA_LLT_PRONET;
-    case ARPHRD_IEEE802: return ZEBRA_LLT_IEEE802;
-    case ARPHRD_ARCNET: return ZEBRA_LLT_ARCNET;
-    case ARPHRD_APPLETLK: return ZEBRA_LLT_APPLETLK;
-    case ARPHRD_DLCI: return ZEBRA_LLT_DLCI;
-    case ARPHRD_ATM: return ZEBRA_LLT_ATM;
-    case ARPHRD_METRICOM: return ZEBRA_LLT_METRICOM;
-    case ARPHRD_IEEE1394: return ZEBRA_LLT_IEEE1394;
-    case ARPHRD_EUI64: return ZEBRA_LLT_EUI64;
-    case ARPHRD_INFINIBAND: return ZEBRA_LLT_INFINIBAND;
-    case ARPHRD_SLIP: return ZEBRA_LLT_SLIP;
-    case ARPHRD_CSLIP: return ZEBRA_LLT_CSLIP;
-    case ARPHRD_SLIP6: return ZEBRA_LLT_SLIP6;
-    case ARPHRD_CSLIP6: return ZEBRA_LLT_CSLIP6;
-    case ARPHRD_RSRVD: return ZEBRA_LLT_RSRVD;
-    case ARPHRD_ADAPT: return ZEBRA_LLT_ADAPT;
-    case ARPHRD_ROSE: return ZEBRA_LLT_ROSE;
-    case ARPHRD_X25: return ZEBRA_LLT_X25;
-    case ARPHRD_PPP: return ZEBRA_LLT_PPP;
-    case ARPHRD_CISCO: return ZEBRA_LLT_CHDLC;
-    case ARPHRD_LAPB: return ZEBRA_LLT_LAPB;
-    case ARPHRD_RAWHDLC: return ZEBRA_LLT_RAWHDLC;
-    case ARPHRD_TUNNEL: return ZEBRA_LLT_IPIP;
-    case ARPHRD_TUNNEL6: return ZEBRA_LLT_IPIP6;
-    case ARPHRD_FRAD: return ZEBRA_LLT_FRAD;
-    case ARPHRD_SKIP: return ZEBRA_LLT_SKIP;
-    case ARPHRD_LOOPBACK: return ZEBRA_LLT_LOOPBACK;
-    case ARPHRD_LOCALTLK: return ZEBRA_LLT_LOCALTLK;
-    case ARPHRD_FDDI: return ZEBRA_LLT_FDDI;
-    case ARPHRD_SIT: return ZEBRA_LLT_SIT;
-    case ARPHRD_IPDDP: return ZEBRA_LLT_IPDDP;
-    case ARPHRD_IPGRE: return ZEBRA_LLT_IPGRE;
-    case ARPHRD_PIMREG: return ZEBRA_LLT_PIMREG;
-    case ARPHRD_HIPPI: return ZEBRA_LLT_HIPPI;
-    case ARPHRD_ECONET: return ZEBRA_LLT_ECONET;
-    case ARPHRD_IRDA: return ZEBRA_LLT_IRDA;
-    case ARPHRD_FCPP: return ZEBRA_LLT_FCPP;
-    case ARPHRD_FCAL: return ZEBRA_LLT_FCAL;
-    case ARPHRD_FCPL: return ZEBRA_LLT_FCPL;
-    case ARPHRD_FCFABRIC: return ZEBRA_LLT_FCFABRIC;
-    case ARPHRD_IEEE802_TR: return ZEBRA_LLT_IEEE802_TR;
-    case ARPHRD_IEEE80211: return ZEBRA_LLT_IEEE80211;
-    case ARPHRD_IEEE802154: return ZEBRA_LLT_IEEE802154;
-#ifdef ARPHRD_IP6GRE
-    case ARPHRD_IP6GRE: return ZEBRA_LLT_IP6GRE;
-#endif
-#ifdef ARPHRD_IEEE802154_PHY
-    case ARPHRD_IEEE802154_PHY: return ZEBRA_LLT_IEEE802154_PHY;
-#endif
-
-    default: return ZEBRA_LLT_UNKNOWN;
-  }
-}
-
-#define parse_rtattr_nested(tb, max, rta) \
-          netlink_parse_rtattr((tb), (max), RTA_DATA(rta), RTA_PAYLOAD(rta))
-
-static void
-netlink_vrf_change (struct nlmsghdr *h, struct rtattr *tb, const char *name)
-{
-  struct ifinfomsg *ifi;
-  struct rtattr *linkinfo[IFLA_INFO_MAX+1];
-  struct rtattr *attr[IFLA_VRF_MAX+1];
-  struct vrf *vrf;
-  struct zebra_vrf *zvrf;
-  u_int32_t nl_table_id;
-
-  ifi = NLMSG_DATA (h);
-
-  parse_rtattr_nested(linkinfo, IFLA_INFO_MAX, tb);
-
-  if (!linkinfo[IFLA_INFO_DATA]) {
-    if (IS_ZEBRA_DEBUG_KERNEL)
-      zlog_debug ("%s: IFLA_INFO_DATA missing from VRF message: %s", __func__, name);
-    return;
-  }
-
-  parse_rtattr_nested(attr, IFLA_VRF_MAX, linkinfo[IFLA_INFO_DATA]);
-  if (!attr[IFLA_VRF_TABLE]) {
-    if (IS_ZEBRA_DEBUG_KERNEL)
-      zlog_debug ("%s: IFLA_VRF_TABLE missing from VRF message: %s", __func__, name);
-    return;
-  }
-
-  nl_table_id = *(u_int32_t *)RTA_DATA(attr[IFLA_VRF_TABLE]);
-
-  if (h->nlmsg_type == RTM_NEWLINK)
-    {
-      /* If VRF already exists, we just return; status changes are handled
-       * against the VRF "interface".
-       */
-      vrf = vrf_lookup ((vrf_id_t)ifi->ifi_index);
-      if (vrf && vrf->info)
-        return;
-
-      if (IS_ZEBRA_DEBUG_KERNEL)
-        zlog_debug ("RTM_NEWLINK for VRF %s(%u) table %u",
-                    name, ifi->ifi_index, nl_table_id);
-
-      /*
-       * vrf_get is implied creation if it does not exist
-       */
-      vrf = vrf_get((vrf_id_t)ifi->ifi_index, name); // It would create vrf
-      if (!vrf)
-        {
-          zlog_err ("VRF %s id %u not created", name, ifi->ifi_index);
-          return;
-        }
-
-      /* Enable the created VRF. */
-      if (!vrf_enable (vrf))
-        {
-          zlog_err ("Failed to enable VRF %s id %u", name, ifi->ifi_index);
-          return;
-        }
-
-      /*
-       * This is the only place that we get the actual kernel table_id
-       * being used.  We need it to set the table_id of the routes
-       * we are passing to the kernel.... And to throw some totally
-       * awesome parties. that too.
-       */
-      zvrf = (struct zebra_vrf *)vrf->info;
-      zvrf->table_id = nl_table_id;
-    }
-  else //h->nlmsg_type == RTM_DELLINK
-    {
-      if (IS_ZEBRA_DEBUG_KERNEL)
-        zlog_debug ("RTM_DELLINK for VRF %s(%u)", name, ifi->ifi_index);
-
-      vrf = vrf_lookup ((vrf_id_t)ifi->ifi_index);
-
-      if (!vrf)
-        {
-	  zlog_warn ("%s: vrf not found", __func__);
-	  return;
-	}
-
-      vrf_delete (vrf);
-    }
-}
-
-/* Called from interface_lookup_netlink().  This function is only used
-   during bootstrap. */
-static int
-netlink_interface (struct sockaddr_nl *snl, struct nlmsghdr *h,
-    vrf_id_t vrf_id)
-{
-  int len;
-  struct ifinfomsg *ifi;
-  struct rtattr *tb[IFLA_MAX + 1];
-  struct rtattr *linkinfo[IFLA_MAX + 1];
-  struct interface *ifp;
-  char *name = NULL;
-  char *kind = NULL;
-  char *slave_kind = NULL;
-  int vrf_device = 0;
-
-  ifi = NLMSG_DATA (h);
-
-  if (h->nlmsg_type != RTM_NEWLINK)
-    return 0;
-
-  len = h->nlmsg_len - NLMSG_LENGTH (sizeof (struct ifinfomsg));
-  if (len < 0)
-    return -1;
-
-  if (ifi->ifi_family == AF_BRIDGE)
-    return 0;
-
-  /* Looking up interface name. */
-  memset (tb, 0, sizeof tb);
-  netlink_parse_rtattr (tb, IFLA_MAX, IFLA_RTA (ifi), len);
-
-#ifdef IFLA_WIRELESS
-  /* check for wireless messages to ignore */
-  if ((tb[IFLA_WIRELESS] != NULL) && (ifi->ifi_change == 0))
-    {
-      if (IS_ZEBRA_DEBUG_KERNEL)
-        zlog_debug ("%s: ignoring IFLA_WIRELESS message", __func__);
-      return 0;
-    }
-#endif /* IFLA_WIRELESS */
-
-  if (tb[IFLA_IFNAME] == NULL)
-    return -1;
-  name = (char *) RTA_DATA (tb[IFLA_IFNAME]);
-
-  if (tb[IFLA_LINKINFO])
-    {
-      memset (linkinfo, 0, sizeof linkinfo);
-      parse_rtattr_nested(linkinfo, IFLA_INFO_MAX, tb[IFLA_LINKINFO]);
-
-      if (linkinfo[IFLA_INFO_KIND])
-        kind = RTA_DATA(linkinfo[IFLA_INFO_KIND]);
-
-#if HAVE_DECL_IFLA_INFO_SLAVE_KIND
-      if (linkinfo[IFLA_INFO_SLAVE_KIND])
-         slave_kind = RTA_DATA(linkinfo[IFLA_INFO_SLAVE_KIND]);
-#endif
-
-      if (kind && strcmp(kind, "vrf") == 0)
-        {
-          vrf_device = 1;
-          netlink_vrf_change(h, tb[IFLA_LINKINFO], name);
-          vrf_id = (vrf_id_t)ifi->ifi_index;
-        }
-    }
-
-  if (tb[IFLA_MASTER])
-    {
-      if ((kind && strcmp(kind, "vrf") == 0) ||
-          (slave_kind && strcmp(slave_kind, "vrf") == 0))
-        vrf_id = *(u_int32_t *)RTA_DATA(tb[IFLA_MASTER]);
-      else
-	vrf_id = VRF_DEFAULT;
-    }
-
-  /* Add interface. */
-  ifp = if_get_by_name_vrf (name, vrf_id);
-  set_ifindex(ifp, ifi->ifi_index);
-  ifp->flags = ifi->ifi_flags & 0x0000fffff;
-  if (vrf_device)
-    SET_FLAG(ifp->status, ZEBRA_INTERFACE_VRF_LOOPBACK);
-  ifp->mtu6 = ifp->mtu = *(uint32_t *) RTA_DATA (tb[IFLA_MTU]);
-  ifp->metric = 0;
-  ifp->ptm_status = ZEBRA_PTM_STATUS_UNKNOWN;
-
-  /* Hardware type and address. */
-  ifp->ll_type = netlink_to_zebra_link_type (ifi->ifi_type);
-  netlink_interface_update_hw_addr (tb, ifp);
-
-  if_add_update (ifp);
-
-  return 0;
-}
-
-/* Lookup interface IPv4/IPv6 address. */
-static int
-netlink_interface_addr (struct sockaddr_nl *snl, struct nlmsghdr *h,
-    ns_id_t ns_id)
-{
-  int len;
-  struct ifaddrmsg *ifa;
-  struct rtattr *tb[IFA_MAX + 1];
-  struct interface *ifp;
-  void *addr;
-  void *broad;
-  u_char flags = 0;
-  char *label = NULL;
-
-  vrf_id_t vrf_id = ns_id;
-
-  ifa = NLMSG_DATA (h);
-
-  if (ifa->ifa_family != AF_INET
-#ifdef HAVE_IPV6
-      && ifa->ifa_family != AF_INET6
-#endif /* HAVE_IPV6 */
-    )
-    return 0;
-
-  if (h->nlmsg_type != RTM_NEWADDR && h->nlmsg_type != RTM_DELADDR)
-    return 0;
-
-  len = h->nlmsg_len - NLMSG_LENGTH (sizeof (struct ifaddrmsg));
-  if (len < 0)
-    return -1;
-
-  memset (tb, 0, sizeof tb);
-  netlink_parse_rtattr (tb, IFA_MAX, IFA_RTA (ifa), len);
-
-  ifp = if_lookup_by_index_per_ns (zebra_ns_lookup (ns_id), ifa->ifa_index);
-  if (ifp == NULL)
-    {
-      zlog_err ("netlink_interface_addr can't find interface by index %d vrf %u",
-                ifa->ifa_index, vrf_id);
-      return -1;
-    }
-
-  if (IS_ZEBRA_DEBUG_KERNEL)    /* remove this line to see initial ifcfg */
-    {
-      char buf[BUFSIZ];
-      zlog_debug ("netlink_interface_addr %s %s vrf %u flags 0x%x:",
-                 lookup (nlmsg_str, h->nlmsg_type), ifp->name,
-                 vrf_id, ifa->ifa_flags);
-      if (tb[IFA_LOCAL])
-        zlog_debug ("  IFA_LOCAL     %s/%d",
-		    inet_ntop (ifa->ifa_family, RTA_DATA (tb[IFA_LOCAL]),
-			       buf, BUFSIZ), ifa->ifa_prefixlen);
-      if (tb[IFA_ADDRESS])
-        zlog_debug ("  IFA_ADDRESS   %s/%d",
-		    inet_ntop (ifa->ifa_family, RTA_DATA (tb[IFA_ADDRESS]),
-                               buf, BUFSIZ), ifa->ifa_prefixlen);
-      if (tb[IFA_BROADCAST])
-        zlog_debug ("  IFA_BROADCAST %s/%d",
-		    inet_ntop (ifa->ifa_family, RTA_DATA (tb[IFA_BROADCAST]),
-			       buf, BUFSIZ), ifa->ifa_prefixlen);
-      if (tb[IFA_LABEL] && strcmp (ifp->name, RTA_DATA (tb[IFA_LABEL])))
-        zlog_debug ("  IFA_LABEL     %s", (char *)RTA_DATA (tb[IFA_LABEL]));
-
-      if (tb[IFA_CACHEINFO])
-        {
-          struct ifa_cacheinfo *ci = RTA_DATA (tb[IFA_CACHEINFO]);
-          zlog_debug ("  IFA_CACHEINFO pref %d, valid %d",
-                      ci->ifa_prefered, ci->ifa_valid);
-        }
-    }
-
-  /* logic copied from iproute2/ip/ipaddress.c:print_addrinfo() */
-  if (tb[IFA_LOCAL] == NULL)
-    tb[IFA_LOCAL] = tb[IFA_ADDRESS];
-  if (tb[IFA_ADDRESS] == NULL)
-    tb[IFA_ADDRESS] = tb[IFA_LOCAL];
-
-  /* local interface address */
-  addr = (tb[IFA_LOCAL] ? RTA_DATA(tb[IFA_LOCAL]) : NULL);
-
-  /* is there a peer address? */
-  if (tb[IFA_ADDRESS] &&
-      memcmp(RTA_DATA(tb[IFA_ADDRESS]), RTA_DATA(tb[IFA_LOCAL]), RTA_PAYLOAD(tb[IFA_ADDRESS])))
-    {
-      broad = RTA_DATA(tb[IFA_ADDRESS]);
-      SET_FLAG (flags, ZEBRA_IFA_PEER);
-    }
-  else
-    /* seeking a broadcast address */
-    broad = (tb[IFA_BROADCAST] ? RTA_DATA(tb[IFA_BROADCAST]) : NULL);
-
-  /* addr is primary key, SOL if we don't have one */
-  if (addr == NULL)
-    {
-      zlog_debug ("%s: NULL address", __func__);
-      return -1;
-    }
-
-  /* Flags. */
-  if (ifa->ifa_flags & IFA_F_SECONDARY)
-    SET_FLAG (flags, ZEBRA_IFA_SECONDARY);
-
-  /* Label */
-  if (tb[IFA_LABEL])
-    label = (char *) RTA_DATA (tb[IFA_LABEL]);
-
-  if (ifp && label && strcmp (ifp->name, label) == 0)
-    label = NULL;
-
-  /* Register interface address to the interface. */
-  if (ifa->ifa_family == AF_INET)
-    {
-      if (h->nlmsg_type == RTM_NEWADDR)
-        connected_add_ipv4 (ifp, flags,
-                            (struct in_addr *) addr, ifa->ifa_prefixlen,
-                            (struct in_addr *) broad, label);
-      else
-        connected_delete_ipv4 (ifp, flags,
-                               (struct in_addr *) addr, ifa->ifa_prefixlen,
-                               (struct in_addr *) broad);
-    }
-#ifdef HAVE_IPV6
-  if (ifa->ifa_family == AF_INET6)
-    {
-      if (h->nlmsg_type == RTM_NEWADDR)
-        {
-          /* Only consider valid addresses; we'll not get a notification from
-           * the kernel till IPv6 DAD has completed, but at init time, Quagga
-           * does query for and will receive all addresses.
-           */
-          if (!(ifa->ifa_flags & (IFA_F_DADFAILED | IFA_F_TENTATIVE)))
-            connected_add_ipv6 (ifp, flags, (struct in6_addr *) addr,
-                    ifa->ifa_prefixlen, (struct in6_addr *) broad, label);
-        }
-      else
-        connected_delete_ipv6 (ifp,
-                               (struct in6_addr *) addr, ifa->ifa_prefixlen,
-                               (struct in6_addr *) broad);
-    }
-#endif /* HAVE_IPV6 */
-
-  return 0;
-}
-
-=======
->>>>>>> 41246cb6
 /* Looking up routing table by netlink interface. */
 static int
 netlink_routing_table (struct sockaddr_nl *snl, struct nlmsghdr *h,
@@ -1144,12 +313,7 @@
   struct rtattr *tb[RTA_MAX + 1];
   u_char zebra_flags = 0;
   struct prefix p;
-<<<<<<< HEAD
-
-=======
   vrf_id_t vrf_id = VRF_DEFAULT;
-  
->>>>>>> 41246cb6
   char anyaddr[16] = { 0 };
 
   int index;
@@ -1333,7 +497,6 @@
                     }
                   else
                     rib_nexthop_ifindex_add (rib, index);
-<<<<<<< HEAD
 
                   len -= NLMSG_ALIGN(rtnh->rtnh_len);
                   rtnh = RTNH_NEXT(rtnh);
@@ -1381,169 +544,6 @@
   return 0;
 }
 
-static int
-netlink_link_change (struct sockaddr_nl *snl, struct nlmsghdr *h,
-    ns_id_t ns_id)
-{
-  int len;
-  struct ifinfomsg *ifi;
-  struct rtattr *tb[IFLA_MAX + 1];
-  struct rtattr *linkinfo[IFLA_MAX + 1];
-  struct interface *ifp;
-  char *name = NULL;
-  char *kind = NULL;
-  char *slave_kind = NULL;
-  int vrf_device = 0;
-
-  vrf_id_t vrf_id = ns_id;
-
-  ifi = NLMSG_DATA (h);
-
-  if (!(h->nlmsg_type == RTM_NEWLINK || h->nlmsg_type == RTM_DELLINK))
-    {
-      /* If this is not link add/delete message so print warning. */
-      zlog_warn ("netlink_link_change: wrong kernel message %d vrf %u\n",
-                 h->nlmsg_type, vrf_id);
-      return 0;
-    }
-
-  len = h->nlmsg_len - NLMSG_LENGTH (sizeof (struct ifinfomsg));
-  if (len < 0)
-    return -1;
-
-  if (ifi->ifi_family == AF_BRIDGE)
-    return 0;
-
-  /* Looking up interface name. */
-  memset (tb, 0, sizeof tb);
-  netlink_parse_rtattr (tb, IFLA_MAX, IFLA_RTA (ifi), len);
-
-#ifdef IFLA_WIRELESS
-  /* check for wireless messages to ignore */
-  if ((tb[IFLA_WIRELESS] != NULL) && (ifi->ifi_change == 0))
-    {
-      if (IS_ZEBRA_DEBUG_KERNEL)
-        zlog_debug ("%s: ignoring IFLA_WIRELESS message, vrf %u", __func__,
-                    vrf_id);
-      return 0;
-    }
-#endif /* IFLA_WIRELESS */
-
-  if (tb[IFLA_IFNAME] == NULL)
-    return -1;
-  name = (char *) RTA_DATA (tb[IFLA_IFNAME]);
-
-  if (tb[IFLA_LINKINFO])
-    {
-      memset (linkinfo, 0, sizeof linkinfo);
-      parse_rtattr_nested(linkinfo, IFLA_INFO_MAX, tb[IFLA_LINKINFO]);
-
-      if (linkinfo[IFLA_INFO_KIND])
-        kind = RTA_DATA(linkinfo[IFLA_INFO_KIND]);
-
-#if HAVE_DECL_IFLA_INFO_SLAVE_KIND
-      if (linkinfo[IFLA_INFO_SLAVE_KIND])
-          slave_kind = RTA_DATA(linkinfo[IFLA_INFO_SLAVE_KIND]);
-#endif
-
-      if (kind && strcmp(kind, "vrf") == 0)
-        {
-          vrf_device = 1;
-          netlink_vrf_change(h, tb[IFLA_LINKINFO], name);
-          vrf_id = (vrf_id_t)ifi->ifi_index;
-        }
-    }
-
-  /* See if interface is present. */
-  ifp = if_lookup_by_index_per_ns (zebra_ns_lookup (NS_DEFAULT), ifi->ifi_index);
-
-  if (h->nlmsg_type == RTM_NEWLINK)
-    {
-      if (tb[IFLA_MASTER])
-	{
-          if ((kind && strcmp(kind, "vrf") == 0) ||
-              (slave_kind && strcmp(slave_kind, "vrf") == 0))
-            vrf_id = *(u_int32_t *)RTA_DATA(tb[IFLA_MASTER]);
-	  else
-	    vrf_id = VRF_DEFAULT;
-	}
-
-      if (ifp == NULL || !CHECK_FLAG (ifp->status, ZEBRA_INTERFACE_ACTIVE))
-        {
-          /* Add interface notification from kernel */
-          if (IS_ZEBRA_DEBUG_KERNEL)
-            zlog_debug ("RTM_NEWLINK for %s(%u) (ifp %p) vrf_id %u flags 0x%x",
-                        name, ifi->ifi_index, ifp, vrf_id, ifi->ifi_flags);
-
-          if (ifp == NULL)
-            {
-              /* unknown interface */
-              ifp = if_get_by_name_vrf (name, vrf_id);
-            }
-          else
-            {
-              /* pre-configured interface, learnt now */
-              if (ifp->vrf_id != vrf_id)
-                if_update_vrf (ifp, name, strlen(name), vrf_id);
-            }
-
-          /* Update interface information. */
-          set_ifindex(ifp, ifi->ifi_index);
-          ifp->flags = ifi->ifi_flags & 0x0000fffff;
-          if (vrf_device)
-            SET_FLAG(ifp->status, ZEBRA_INTERFACE_VRF_LOOPBACK);
-          ifp->mtu6 = ifp->mtu = *(int *) RTA_DATA (tb[IFLA_MTU]);
-          ifp->metric = 0;
-          ifp->ptm_status = ZEBRA_PTM_STATUS_UNKNOWN;
-=======
->>>>>>> 41246cb6
-
-                  len -= NLMSG_ALIGN(rtnh->rtnh_len);
-                  rtnh = RTNH_NEXT(rtnh);
-                }
-
-	      zserv_nexthop_num_warn(__func__, (const struct prefix *)&p,
-				     rib->nexthop_num);
-
-              if (rib->nexthop_num == 0)
-                XFREE (MTYPE_RIB, rib);
-              else
-                rib_add_multipath (AFI_IP, SAFI_UNICAST, &p, rib);
-            }
-        }
-      else
-        rib_delete (AFI_IP, SAFI_UNICAST, vrf_id, ZEBRA_ROUTE_KERNEL, 0, zebra_flags,
-		    &p, gate, index, table);
-    }
-
-  if (rtm->rtm_family == AF_INET6)
-    {
-      struct prefix p;
-
-      p.family = AF_INET6;
-      memcpy (&p.u.prefix6, dest, 16);
-      p.prefixlen = rtm->rtm_dst_len;
-
-      if (IS_ZEBRA_DEBUG_KERNEL)
-        {
-	  char buf[PREFIX_STRLEN];
-          zlog_debug ("%s %s vrf %u",
-                      h->nlmsg_type == RTM_NEWROUTE ? "RTM_NEWROUTE" : "RTM_DELROUTE",
-                      prefix2str (&p, buf, sizeof(buf)), vrf_id);
-        }
-
-      if (h->nlmsg_type == RTM_NEWROUTE)
-        rib_add (AFI_IP6, SAFI_UNICAST, vrf_id, ZEBRA_ROUTE_KERNEL,
-		 0, 0, &p, gate, src, index,
-		 table, metric, mtu, 0);
-      else
-        rib_delete (AFI_IP6, SAFI_UNICAST, vrf_id, ZEBRA_ROUTE_KERNEL,
-		    0, zebra_flags, &p, gate, index, table);
-    }
-
-  return 0;
-}
-
 /* Routing table read function using netlink interface.  Only called
    bootstrap time. */
 int
@@ -1572,163 +572,6 @@
   return 0;
 }
 
-<<<<<<< HEAD
-/* Utility function  comes from iproute2.
-   Authors:	Alexey Kuznetsov, <kuznet@ms2.inr.ac.ru> */
-int
-addattr_l (struct nlmsghdr *n, unsigned int maxlen, int type, void *data, int alen)
-{
-  int len;
-  struct rtattr *rta;
-
-  len = RTA_LENGTH (alen);
-
-  if (NLMSG_ALIGN (n->nlmsg_len) + RTA_ALIGN (len) > maxlen)
-    return -1;
-
-  rta = (struct rtattr *) (((char *) n) + NLMSG_ALIGN (n->nlmsg_len));
-  rta->rta_type = type;
-  rta->rta_len = len;
-  memcpy (RTA_DATA (rta), data, alen);
-  n->nlmsg_len = NLMSG_ALIGN (n->nlmsg_len) + RTA_ALIGN (len);
-
-  return 0;
-}
-
-int
-rta_addattr_l (struct rtattr *rta, unsigned int maxlen, int type,
-	       void *data, int alen)
-{
-  unsigned int len;
-  struct rtattr *subrta;
-
-  len = RTA_LENGTH (alen);
-
-  if (RTA_ALIGN (rta->rta_len) + RTA_ALIGN (len) > maxlen)
-    return -1;
-
-  subrta = (struct rtattr *) (((char *) rta) + RTA_ALIGN (rta->rta_len));
-  subrta->rta_type = type;
-  subrta->rta_len = len;
-  memcpy (RTA_DATA (subrta), data, alen);
-  rta->rta_len = NLMSG_ALIGN (rta->rta_len) + RTA_ALIGN (len);
-
-  return 0;
-}
-
-/* Utility function comes from iproute2.
-   Authors:	Alexey Kuznetsov, <kuznet@ms2.inr.ac.ru> */
-int
-addattr32 (struct nlmsghdr *n, unsigned int maxlen, int type, int data)
-{
-  return addattr_l(n, maxlen, type, &data, sizeof(u_int32_t));
-}
-
-/* Some more utility functions from iproute2 */
-static struct rtattr *
-addattr_nest(struct nlmsghdr *n, int maxlen, int type)
-{
-  struct rtattr *nest = NLMSG_TAIL(n);
-
-  addattr_l(n, maxlen, type, NULL, 0);
-  return nest;
-}
-
-static int
-addattr_nest_end(struct nlmsghdr *n, struct rtattr *nest)
-{
-  nest->rta_len = (u_char *)NLMSG_TAIL(n) - (u_char *)nest;
-  return n->nlmsg_len;
-}
-
-static struct rtattr *
-rta_nest(struct rtattr *rta, int maxlen, int type)
-{
-  struct rtattr *nest = RTA_TAIL(rta);
-
-  rta_addattr_l(rta, maxlen, type, NULL, 0);
-  return nest;
-}
-
-static int
-rta_nest_end(struct rtattr *rta, struct rtattr *nest)
-{
-  nest->rta_len = (u_char *)RTA_TAIL(rta) - (u_char *)nest;
-  return rta->rta_len;
-}
-
-static int
-netlink_talk_filter (struct sockaddr_nl *snl, struct nlmsghdr *h,
-    ns_id_t ns_id)
-{
-  zlog_warn ("netlink_talk: ignoring message type 0x%04x NS %u", h->nlmsg_type,
-             ns_id);
-  return 0;
-}
-
-/* sendmsg() to netlink socket then recvmsg(). */
-static int
-netlink_talk (struct nlmsghdr *n, struct nlsock *nl, struct zebra_ns *zns)
-{
-  int status;
-  struct sockaddr_nl snl;
-  struct iovec iov = {
-    .iov_base = (void *) n,
-    .iov_len = n->nlmsg_len
-  };
-  struct msghdr msg = {
-    .msg_name = (void *) &snl,
-    .msg_namelen = sizeof snl,
-    .msg_iov = &iov,
-    .msg_iovlen = 1,
-  };
-  int save_errno;
-
-  memset (&snl, 0, sizeof snl);
-  snl.nl_family = AF_NETLINK;
-
-  n->nlmsg_seq = ++nl->seq;
-
-  /* Request an acknowledgement by setting NLM_F_ACK */
-  n->nlmsg_flags |= NLM_F_ACK;
-
-  if (IS_ZEBRA_DEBUG_KERNEL)
-    zlog_debug ("netlink_talk: %s type %s(%u), len=%d seq=%u flags 0x%x",
-               nl->name,
-               lookup (nlmsg_str, n->nlmsg_type), n->nlmsg_type,
-               n->nlmsg_len, n->nlmsg_seq, n->nlmsg_flags);
-
-  /* Send message to netlink interface. */
-  if (zserv_privs.change (ZPRIVS_RAISE))
-    zlog (NULL, LOG_ERR, "Can't raise privileges");
-  status = sendmsg (nl->sock, &msg, 0);
-  save_errno = errno;
-  if (zserv_privs.change (ZPRIVS_LOWER))
-    zlog (NULL, LOG_ERR, "Can't lower privileges");
-
-  if (IS_ZEBRA_DEBUG_KERNEL_MSGDUMP_SEND)
-    {
-      zlog_debug("%s: >> netlink message dump [sent]", __func__);
-      zlog_hexdump(&msg, sizeof(msg));
-    }
-
-  if (status < 0)
-    {
-      zlog (NULL, LOG_ERR, "netlink_talk sendmsg() error: %s",
-            safe_strerror (save_errno));
-      return -1;
-    }
-
-
-  /*
-   * Get reply from netlink socket.
-   * The reply should either be an acknowlegement or an error.
-   */
-  return netlink_parse_info (netlink_talk_filter, nl, zns, 0);
-}
-
-=======
->>>>>>> 41246cb6
 static void
 _netlink_route_nl_add_gateway_info (u_char route_family, u_char gw_family,
                                     struct nlmsghdr *nlmsg,
