/* Kernel routing table updates using netlink over GNU/Linux system.
 * Copyright (C) 1997, 98, 99 Kunihiro Ishiguro
 *
 * This file is part of GNU Zebra.
 *
 * GNU Zebra is free software; you can redistribute it and/or modify it
 * under the terms of the GNU General Public License as published by the
 * Free Software Foundation; either version 2, or (at your option) any
 * later version.
 *
 * GNU Zebra is distributed in the hope that it will be useful, but
 * WITHOUT ANY WARRANTY; without even the implied warranty of
 * MERCHANTABILITY or FITNESS FOR A PARTICULAR PURPOSE.  See the GNU
 * General Public License for more details.
 *
 * You should have received a copy of the GNU General Public License along
 * with this program; see the file COPYING; if not, write to the Free Software
 * Foundation, Inc., 51 Franklin St, Fifth Floor, Boston, MA 02110-1301 USA
 */

#include <zebra.h>
#include <net/if_arp.h>

/* Hack for GNU libc version 2. */
#ifndef MSG_TRUNC
#define MSG_TRUNC      0x20
#endif /* MSG_TRUNC */

#include "linklist.h"
#include "if.h"
#include "log.h"
#include "prefix.h"
#include "connected.h"
#include "table.h"
#include "memory.h"
#include "zebra_memory.h"
#include "rib.h"
#include "thread.h"
#include "privs.h"
#include "nexthop.h"
#include "vrf.h"
#include "vty.h"
#include "mpls.h"

#include "zebra/zserv.h"
#include "zebra/zebra_ns.h"
#include "zebra/zebra_vrf.h"
#include "zebra/rt.h"
#include "zebra/redistribute.h"
#include "zebra/interface.h"
#include "zebra/debug.h"
#include "zebra/rtadv.h"
#include "zebra/zebra_ptm.h"
#include "zebra/zebra_mpls.h"
#include "zebra/kernel_netlink.h"
#include "zebra/rt_netlink.h"
#include "zebra/zebra_mroute.h"


/* TODO - Temporary definitions, need to refine. */
#ifndef AF_MPLS
#define AF_MPLS 28
#endif

#ifndef RTA_VIA
#define RTA_VIA		18
#endif

#ifndef RTA_NEWDST
#define RTA_NEWDST	19
#endif

#ifndef RTA_ENCAP_TYPE
#define RTA_ENCAP_TYPE	21
#endif

#ifndef RTA_ENCAP
#define RTA_ENCAP	22
#endif

#ifndef RTA_EXPIRES
#define RTA_EXPIRES     23
#endif

#ifndef LWTUNNEL_ENCAP_MPLS
#define LWTUNNEL_ENCAP_MPLS  1
#endif

#ifndef MPLS_IPTUNNEL_DST
#define MPLS_IPTUNNEL_DST  1
#endif

#ifndef NDA_MASTER
#define NDA_MASTER   9
#endif
/* End of temporary definitions */

struct gw_family_t
{
  u_int16_t     filler;
  u_int16_t     family;
  union g_addr  gate;
};

char ipv4_ll_buf[16] = "169.254.0.1";
struct in_addr ipv4_ll;

/*
 * The ipv4_ll data structure is used for all 5549
 * additions to the kernel.  Let's figure out the
 * correct value one time instead for every
 * install/remove of a 5549 type route
 */
void
rt_netlink_init (void)
{
  inet_pton (AF_INET, ipv4_ll_buf, &ipv4_ll);
}

static inline int is_selfroute(int proto)
{
  if ((proto == RTPROT_BGP) || (proto == RTPROT_OSPF) ||
      (proto == RTPROT_STATIC) || (proto == RTPROT_ZEBRA) ||
      (proto == RTPROT_ISIS) || (proto == RTPROT_RIPNG) ||
<<<<<<< HEAD
      (proto == RTPROT_BABEL)) {
=======
      (proto == RTPROT_NHRP) || (proto == RTPROT_EIGRP) ||
      (proto == RTPROT_LDP)) {
>>>>>>> ad2e2470
    return 1;
  }

  return 0;
}

static inline int get_rt_proto(int proto)
{
  switch (proto) {
  case ZEBRA_ROUTE_BABEL:
    proto = RTPROT_BABEL;
    break;
  case ZEBRA_ROUTE_BGP:
    proto = RTPROT_BGP;
    break;
  case ZEBRA_ROUTE_OSPF:
  case ZEBRA_ROUTE_OSPF6:
    proto = RTPROT_OSPF;
    break;
  case ZEBRA_ROUTE_STATIC:
    proto = RTPROT_STATIC;
    break;
  case ZEBRA_ROUTE_ISIS:
    proto = RTPROT_ISIS;
    break;
  case ZEBRA_ROUTE_RIP:
    proto = RTPROT_RIP;
    break;
  case ZEBRA_ROUTE_RIPNG:
    proto = RTPROT_RIPNG;
    break;
  case ZEBRA_ROUTE_NHRP:
    proto = RTPROT_NHRP;
    break;
  case ZEBRA_ROUTE_EIGRP:
    proto = RTPROT_EIGRP;
    break;
  case ZEBRA_ROUTE_LDP:
    proto = RTPROT_LDP;
    break;
  default:
    proto = RTPROT_ZEBRA;
    break;
  }

  return proto;
}

/*
Pending: create an efficient table_id (in a tree/hash) based lookup)
 */
static vrf_id_t
vrf_lookup_by_table (u_int32_t table_id)
{
  struct vrf *vrf;
  struct zebra_vrf *zvrf;

  RB_FOREACH (vrf, vrf_id_head, &vrfs_by_id)
    {
      if ((zvrf = vrf->info) == NULL ||
          (zvrf->table_id != table_id))
        continue;

      return zvrf_id (zvrf);
    }

  return VRF_DEFAULT;
}

/* Looking up routing table by netlink interface. */
static int
netlink_route_change_read_unicast (struct sockaddr_nl *snl, struct nlmsghdr *h,
                                   ns_id_t ns_id, int startup)
{
  int len;
  struct rtmsg *rtm;
  struct rtattr *tb[RTA_MAX + 1];
  u_char flags = 0;
  struct prefix p;
  struct prefix_ipv6 src_p;
  vrf_id_t vrf_id = VRF_DEFAULT;

  char anyaddr[16] = { 0 };

  int index = 0;
  int table;
  int metric = 0;
  u_int32_t mtu = 0;

  void *dest = NULL;
  void *gate = NULL;
  void *prefsrc = NULL;		/* IPv4 preferred source host address */
  void *src = NULL;		/* IPv6 srcdest   source prefix */

  rtm = NLMSG_DATA (h);

  if (startup && h->nlmsg_type != RTM_NEWROUTE)
    return 0;
  if (startup && rtm->rtm_type != RTN_UNICAST)
    return 0;

  len = h->nlmsg_len - NLMSG_LENGTH (sizeof (struct rtmsg));
  if (len < 0)
    return -1;

  memset (tb, 0, sizeof tb);
  netlink_parse_rtattr (tb, RTA_MAX, RTM_RTA (rtm), len);

  if (rtm->rtm_flags & RTM_F_CLONED)
    return 0;
  if (rtm->rtm_protocol == RTPROT_REDIRECT)
    return 0;
  if (rtm->rtm_protocol == RTPROT_KERNEL)
    return 0;

  if (!startup &&
      is_selfroute (rtm->rtm_protocol) &&
      h->nlmsg_type == RTM_NEWROUTE)
    return 0;

  /* We don't care about change notifications for the MPLS table. */
  /* TODO: Revisit this. */
  if (rtm->rtm_family == AF_MPLS)
    return 0;

  /* Table corresponding to route. */
  if (tb[RTA_TABLE])
    table = *(int *) RTA_DATA (tb[RTA_TABLE]);
  else
    table = rtm->rtm_table;

  /* Map to VRF */
  vrf_id = vrf_lookup_by_table(table);
  if (vrf_id == VRF_DEFAULT)
    {
      if (!is_zebra_valid_kernel_table(table) &&
          !is_zebra_main_routing_table(table))
        return 0;
    }

  /* Route which inserted by Zebra. */
  if (is_selfroute(rtm->rtm_protocol))
    flags |= ZEBRA_FLAG_SELFROUTE;

  if (tb[RTA_OIF])
    index = *(int *) RTA_DATA (tb[RTA_OIF]);

  if (tb[RTA_DST])
    dest = RTA_DATA (tb[RTA_DST]);
  else
    dest = anyaddr;

  if (tb[RTA_SRC])
    src = RTA_DATA (tb[RTA_SRC]);
  else
    src = anyaddr;

  if (tb[RTA_PREFSRC])
    prefsrc = RTA_DATA (tb[RTA_PREFSRC]);

  if (tb[RTA_GATEWAY])
    gate = RTA_DATA (tb[RTA_GATEWAY]);

  if (h->nlmsg_type == RTM_NEWROUTE)
    {
      if (tb[RTA_PRIORITY])
        metric = *(int *) RTA_DATA(tb[RTA_PRIORITY]);

      if (tb[RTA_METRICS])
        {
          struct rtattr *mxrta[RTAX_MAX+1];

          memset (mxrta, 0, sizeof mxrta);
          netlink_parse_rtattr (mxrta, RTAX_MAX, RTA_DATA(tb[RTA_METRICS]),
                                RTA_PAYLOAD(tb[RTA_METRICS]));

          if (mxrta[RTAX_MTU])
            mtu = *(u_int32_t *) RTA_DATA(mxrta[RTAX_MTU]);
        }
    }

  if (rtm->rtm_family == AF_INET)
    {
      p.family = AF_INET;
      memcpy (&p.u.prefix4, dest, 4);
      p.prefixlen = rtm->rtm_dst_len;
    }
  else if (rtm->rtm_family == AF_INET6)
    {
      p.family = AF_INET6;
      memcpy (&p.u.prefix6, dest, 16);
      p.prefixlen = rtm->rtm_dst_len;

      src_p.family = AF_INET6;
      memcpy (&src_p.prefix, src, 16);
      src_p.prefixlen = rtm->rtm_src_len;
    }

  if (rtm->rtm_src_len != 0)
    {
      char buf[PREFIX_STRLEN];
      zlog_warn ("unsupported IPv[4|6] sourcedest route (dest %s vrf %u)",
                 prefix2str (&p, buf, sizeof(buf)), vrf_id);
      return 0;
    }

  if (IS_ZEBRA_DEBUG_KERNEL)
    {
      char buf[PREFIX_STRLEN];
      char buf2[PREFIX_STRLEN];
      zlog_debug ("%s %s%s%s vrf %u",
                  nl_msg_type_to_str (h->nlmsg_type),
                  prefix2str (&p, buf, sizeof(buf)),
                  src_p.prefixlen ? " from " : "",
                  src_p.prefixlen ? prefix2str(&src_p, buf2, sizeof(buf2)) : "",
                  vrf_id);
    }

  afi_t afi = AFI_IP;
  if (rtm->rtm_family == AF_INET6)
    afi = AFI_IP6;

  if (h->nlmsg_type == RTM_NEWROUTE)
    {
      if (!tb[RTA_MULTIPATH])
        rib_add (afi, SAFI_UNICAST, vrf_id, ZEBRA_ROUTE_KERNEL,
                 0, flags, &p, NULL, gate, prefsrc, index,
                 table, metric, mtu, 0);
      else
        {
          /* This is a multipath route */

          struct route_entry *re;
          struct rtnexthop *rtnh =
            (struct rtnexthop *) RTA_DATA (tb[RTA_MULTIPATH]);

          len = RTA_PAYLOAD (tb[RTA_MULTIPATH]);

          re = XCALLOC (MTYPE_RE, sizeof (struct route_entry));
          re->type = ZEBRA_ROUTE_KERNEL;
          re->distance = 0;
          re->flags = flags;
          re->metric = metric;
          re->mtu = mtu;
          re->vrf_id = vrf_id;
          re->table = table;
          re->nexthop_num = 0;
          re->uptime = time (NULL);

          for (;;)
            {
              if (len < (int) sizeof (*rtnh) || rtnh->rtnh_len > len)
                break;

              index = rtnh->rtnh_ifindex;
              gate = 0;
              if (rtnh->rtnh_len > sizeof (*rtnh))
                {
                  memset (tb, 0, sizeof (tb));
                  netlink_parse_rtattr (tb, RTA_MAX, RTNH_DATA (rtnh),
                                        rtnh->rtnh_len - sizeof (*rtnh));
                  if (tb[RTA_GATEWAY])
                    gate = RTA_DATA (tb[RTA_GATEWAY]);
                }

              if (gate)
                {
                  if (rtm->rtm_family == AF_INET)
                    {
                      if (index)
                        route_entry_nexthop_ipv4_ifindex_add (re, gate, prefsrc, index);
                      else
                        route_entry_nexthop_ipv4_add (re, gate, prefsrc);
                    }
                  else if (rtm->rtm_family == AF_INET6)
                    {
                      if (index)
                        route_entry_nexthop_ipv6_ifindex_add (re, gate, index);
                      else
                        route_entry_nexthop_ipv6_add (re,gate);
                    }
                }
              else
                route_entry_nexthop_ifindex_add (re, index);

              len -= NLMSG_ALIGN(rtnh->rtnh_len);
              rtnh = RTNH_NEXT(rtnh);
            }

          zserv_nexthop_num_warn(__func__, (const struct prefix *)&p,
                                 re->nexthop_num);
          if (re->nexthop_num == 0)
            XFREE (MTYPE_RE, re);
          else
            rib_add_multipath (AFI_IP, SAFI_UNICAST, &p, NULL, re);
        }
    }
  else
    {
      if (!tb[RTA_MULTIPATH])
        rib_delete (afi, SAFI_UNICAST, vrf_id, ZEBRA_ROUTE_KERNEL, 0, flags,
                    &p, NULL, gate, index, table);
      else
        {
          struct rtnexthop *rtnh =
            (struct rtnexthop *) RTA_DATA (tb[RTA_MULTIPATH]);

          len = RTA_PAYLOAD (tb[RTA_MULTIPATH]);

          for (;;)
            {
              if (len < (int) sizeof (*rtnh) || rtnh->rtnh_len > len)
                break;

              gate = NULL;
              if (rtnh->rtnh_len > sizeof (*rtnh))
                {
                  memset (tb, 0, sizeof (tb));
                  netlink_parse_rtattr (tb, RTA_MAX, RTNH_DATA (rtnh),
                                        rtnh->rtnh_len - sizeof (*rtnh));
                  if (tb[RTA_GATEWAY])
                    gate = RTA_DATA (tb[RTA_GATEWAY]);
                }

              if (gate)
                rib_delete (afi, SAFI_UNICAST, vrf_id, ZEBRA_ROUTE_KERNEL, 0, flags,
                            &p, NULL, gate, index, table);

              len -= NLMSG_ALIGN(rtnh->rtnh_len);
              rtnh = RTNH_NEXT(rtnh);
            }
        }
    }

  return 0;
}

static struct mcast_route_data *mroute = NULL;

static int
netlink_route_change_read_multicast (struct sockaddr_nl *snl, struct nlmsghdr *h,
                                     ns_id_t ns_id, int startup)
{
  int len;
  struct rtmsg *rtm;
  struct rtattr *tb[RTA_MAX + 1];
  struct mcast_route_data *m;
  struct mcast_route_data mr;
  int iif = 0;
  int count;
  int oif[256];
  int oif_count = 0;
  char sbuf[40];
  char gbuf[40];
  char oif_list[256] = "\0";
  vrf_id_t vrf = ns_id;

  if (mroute)
    m = mroute;
  else
    {
      memset (&mr, 0, sizeof (mr));
      m = &mr;
    }

  rtm = NLMSG_DATA (h);

  len = h->nlmsg_len - NLMSG_LENGTH (sizeof (struct rtmsg));

  memset (tb, 0, sizeof tb);
  netlink_parse_rtattr (tb, RTA_MAX, RTM_RTA (rtm), len);

  if (tb[RTA_IIF])
    iif = *(int *)RTA_DATA (tb[RTA_IIF]);

  if (tb[RTA_SRC])
    m->sg.src = *(struct in_addr *)RTA_DATA (tb[RTA_SRC]);

  if (tb[RTA_DST])
    m->sg.grp = *(struct in_addr *)RTA_DATA (tb[RTA_DST]);

  if ((RTA_EXPIRES <= RTA_MAX) && tb[RTA_EXPIRES])
    m->lastused = *(unsigned long long *)RTA_DATA (tb[RTA_EXPIRES]);

  if (tb[RTA_MULTIPATH])
    {
      struct rtnexthop *rtnh =
        (struct rtnexthop *)RTA_DATA (tb[RTA_MULTIPATH]);

      len = RTA_PAYLOAD (tb[RTA_MULTIPATH]);
      for (;;)
        {
          if (len < (int) sizeof (*rtnh) || rtnh->rtnh_len > len)
	    break;

	  oif[oif_count] = rtnh->rtnh_ifindex;
          oif_count++;

	  len -= NLMSG_ALIGN (rtnh->rtnh_len);
	  rtnh = RTNH_NEXT (rtnh);
        }
    }

  if (IS_ZEBRA_DEBUG_KERNEL)
    {
      struct interface *ifp;
      strcpy (sbuf, inet_ntoa (m->sg.src));
      strcpy (gbuf, inet_ntoa (m->sg.grp));
      for (count = 0; count < oif_count; count++)
	{
	  ifp = if_lookup_by_index (oif[count], vrf);
	  char temp[256];

	  sprintf (temp, "%s ", ifp->name);
	  strcat (oif_list, temp);
	}
      ifp = if_lookup_by_index (iif, vrf);
      zlog_debug ("MCAST %s (%s,%s) IIF: %s OIF: %s jiffies: %lld",
		  nl_msg_type_to_str(h->nlmsg_type), sbuf, gbuf, ifp->name, oif_list, m->lastused);
    }
  return 0;
}

int
netlink_route_change (struct sockaddr_nl *snl, struct nlmsghdr *h,
		      ns_id_t ns_id, int startup)
{
  int len;
  vrf_id_t vrf_id = ns_id;
  struct rtmsg *rtm;

  rtm = NLMSG_DATA (h);

  if (!(h->nlmsg_type == RTM_NEWROUTE || h->nlmsg_type == RTM_DELROUTE))
    {
      /* If this is not route add/delete message print warning. */
      zlog_warn ("Kernel message: %d vrf %u\n", h->nlmsg_type, vrf_id);
      return 0;
    }

  /* Connected route. */
  if (IS_ZEBRA_DEBUG_KERNEL)
    zlog_debug ("%s %s %s proto %s vrf %u",
		nl_msg_type_to_str (h->nlmsg_type),
		nl_family_to_str (rtm->rtm_family),
		nl_rttype_to_str (rtm->rtm_type),
		nl_rtproto_to_str (rtm->rtm_protocol),
		vrf_id);

  /* We don't care about change notifications for the MPLS table. */
  /* TODO: Revisit this. */
  if (rtm->rtm_family == AF_MPLS)
    return 0;

  len = h->nlmsg_len - NLMSG_LENGTH (sizeof (struct rtmsg));
  if (len < 0)
    return -1;

  switch (rtm->rtm_type)
    {
    case RTN_UNICAST:
      netlink_route_change_read_unicast (snl, h, ns_id, startup);
      break;
    case RTN_MULTICAST:
      netlink_route_change_read_multicast (snl, h, ns_id, startup);
      break;
    default:
      return 0;
      break;
    }

  return 0;
}

/* Routing table read function using netlink interface.  Only called
   bootstrap time. */
int
netlink_route_read (struct zebra_ns *zns)
{
  int ret;

  /* Get IPv4 routing table. */
  ret = netlink_request (AF_INET, RTM_GETROUTE, &zns->netlink_cmd);
  if (ret < 0)
    return ret;
  ret = netlink_parse_info (netlink_route_change_read_unicast, &zns->netlink_cmd, zns, 0, 1);
  if (ret < 0)
    return ret;

  /* Get IPv6 routing table. */
  ret = netlink_request (AF_INET6, RTM_GETROUTE, &zns->netlink_cmd);
  if (ret < 0)
    return ret;
  ret = netlink_parse_info (netlink_route_change_read_unicast, &zns->netlink_cmd, zns, 0, 1);
  if (ret < 0)
    return ret;

  return 0;
}

static void
_netlink_route_nl_add_gateway_info (u_char route_family, u_char gw_family,
                                    struct nlmsghdr *nlmsg,
                                    size_t req_size, int bytelen,
                                    struct nexthop *nexthop)
{
  if (route_family == AF_MPLS)
    {
      struct gw_family_t gw_fam;

      gw_fam.family = gw_family;
      if (gw_family == AF_INET)
        memcpy (&gw_fam.gate.ipv4, &nexthop->gate.ipv4, bytelen);
      else
        memcpy (&gw_fam.gate.ipv6, &nexthop->gate.ipv6, bytelen);
      addattr_l (nlmsg, req_size, RTA_VIA, &gw_fam.family, bytelen+2);
    }
  else
    {
      if (gw_family == AF_INET)
        addattr_l (nlmsg, req_size, RTA_GATEWAY, &nexthop->gate.ipv4, bytelen);
      else
        addattr_l (nlmsg, req_size, RTA_GATEWAY, &nexthop->gate.ipv6, bytelen);
    }
}

static void
_netlink_route_rta_add_gateway_info (u_char route_family, u_char gw_family,
                                     struct rtattr *rta, struct rtnexthop *rtnh,
                                     size_t req_size, int bytelen,
                                     struct nexthop *nexthop)
{
  if (route_family == AF_MPLS)
    {
      struct gw_family_t gw_fam;

      gw_fam.family = gw_family;
      if (gw_family == AF_INET)
        memcpy (&gw_fam.gate.ipv4, &nexthop->gate.ipv4, bytelen);
      else
        memcpy (&gw_fam.gate.ipv6, &nexthop->gate.ipv6, bytelen);
      rta_addattr_l (rta, req_size, RTA_VIA, &gw_fam.family, bytelen+2);
      rtnh->rtnh_len += RTA_LENGTH (bytelen + 2);
    }
  else
    {
      if (gw_family == AF_INET)
        rta_addattr_l (rta, req_size, RTA_GATEWAY, &nexthop->gate.ipv4, bytelen);
      else
        rta_addattr_l (rta, req_size, RTA_GATEWAY, &nexthop->gate.ipv6, bytelen);
      rtnh->rtnh_len += sizeof (struct rtattr) + bytelen;
    }
}

/* This function takes a nexthop as argument and adds
 * the appropriate netlink attributes to an existing
 * netlink message.
 *
 * @param routedesc: Human readable description of route type
 *                   (direct/recursive, single-/multipath)
 * @param bytelen: Length of addresses in bytes.
 * @param nexthop: Nexthop information
 * @param nlmsg: nlmsghdr structure to fill in.
 * @param req_size: The size allocated for the message.
 */
static void
_netlink_route_build_singlepath(
        const char *routedesc,
        int bytelen,
        struct nexthop *nexthop,
        struct nlmsghdr *nlmsg,
        struct rtmsg *rtmsg,
        size_t req_size,
	int cmd)
{
  struct nexthop_label *nh_label;
  mpls_lse_t out_lse[MPLS_MAX_LABELS];
  char label_buf[100];

  /*
   * label_buf is *only* currently used within debugging.
   * As such when we assign it we are guarding it inside
   * a debug test.  If you want to change this make sure
   * you fix this assumption
   */
  label_buf[0] = '\0';
  /* outgoing label - either as NEWDST (in the case of LSR) or as ENCAP
   * (in the case of LER)
   */
  nh_label = nexthop->nh_label;
  if (rtmsg->rtm_family == AF_MPLS)
    {
      assert (nh_label);
      assert (nh_label->num_labels == 1);
    }

  if (nh_label && nh_label->num_labels)
    {
      int i, num_labels = 0;
      u_int32_t bos;
      char label_buf1[20];

      for (i = 0; i < nh_label->num_labels; i++)
        {
          if (nh_label->label[i] != MPLS_IMP_NULL_LABEL)
            {
              bos = ((i == (nh_label->num_labels - 1)) ? 1 : 0);
              out_lse[i] = mpls_lse_encode (nh_label->label[i], 0, 0, bos);
	      if (IS_ZEBRA_DEBUG_KERNEL)
		{
		  if (!num_labels)
		    sprintf (label_buf, "label %d", nh_label->label[i]);
		  else
		    {
		      sprintf (label_buf1, "/%d", nh_label->label[i]);
		      strcat (label_buf, label_buf1);
		    }
		}
              num_labels++;
            }
        }
      if (num_labels)
        {
          if (rtmsg->rtm_family == AF_MPLS)
            addattr_l (nlmsg, req_size, RTA_NEWDST,
                       &out_lse, num_labels * sizeof(mpls_lse_t));
          else
            {
              struct rtattr *nest;
              u_int16_t encap = LWTUNNEL_ENCAP_MPLS;

              addattr_l(nlmsg, req_size, RTA_ENCAP_TYPE,
                        &encap, sizeof (u_int16_t));
              nest = addattr_nest(nlmsg, req_size, RTA_ENCAP);
              addattr_l (nlmsg, req_size, MPLS_IPTUNNEL_DST,
                         &out_lse, num_labels * sizeof(mpls_lse_t));
              addattr_nest_end(nlmsg, nest);
            }
        }
    }

  if (CHECK_FLAG (nexthop->flags, NEXTHOP_FLAG_ONLINK))
    rtmsg->rtm_flags |= RTNH_F_ONLINK;

  if (rtmsg->rtm_family == AF_INET &&
      (nexthop->type == NEXTHOP_TYPE_IPV6
      || nexthop->type == NEXTHOP_TYPE_IPV6_IFINDEX))
    {
      rtmsg->rtm_flags |= RTNH_F_ONLINK;
      addattr_l (nlmsg, req_size, RTA_GATEWAY, &ipv4_ll, 4);
      addattr32 (nlmsg, req_size, RTA_OIF, nexthop->ifindex);

      if (nexthop->rmap_src.ipv4.s_addr && (cmd == RTM_NEWROUTE))
        addattr_l (nlmsg, req_size, RTA_PREFSRC,
                   &nexthop->rmap_src.ipv4, bytelen);
      else if (nexthop->src.ipv4.s_addr && (cmd == RTM_NEWROUTE))
        addattr_l (nlmsg, req_size, RTA_PREFSRC,
                   &nexthop->src.ipv4, bytelen);

      if (IS_ZEBRA_DEBUG_KERNEL)
        zlog_debug(" 5549: _netlink_route_build_singlepath() (%s): "
                   "nexthop via %s %s if %u",
                   routedesc, ipv4_ll_buf, label_buf, nexthop->ifindex);
      return;
    }

  if (nexthop->type == NEXTHOP_TYPE_IPV4
      || nexthop->type == NEXTHOP_TYPE_IPV4_IFINDEX)
    {
      /* Send deletes to the kernel without specifying the next-hop */
      if (cmd != RTM_DELROUTE)
        _netlink_route_nl_add_gateway_info (rtmsg->rtm_family, AF_INET, nlmsg,
                                            req_size, bytelen, nexthop);

      if (cmd == RTM_NEWROUTE)
	{
	  if (nexthop->rmap_src.ipv4.s_addr)
	    addattr_l (nlmsg, req_size, RTA_PREFSRC,
		       &nexthop->rmap_src.ipv4, bytelen);
	  else if (nexthop->src.ipv4.s_addr)
	    addattr_l (nlmsg, req_size, RTA_PREFSRC,
		       &nexthop->src.ipv4, bytelen);
	}

      if (IS_ZEBRA_DEBUG_KERNEL)
        zlog_debug("netlink_route_multipath() (%s): "
                   "nexthop via %s %s if %u",
                   routedesc,
                   inet_ntoa (nexthop->gate.ipv4),
                   label_buf, nexthop->ifindex);
    }

  if (nexthop->type == NEXTHOP_TYPE_IPV6
      || nexthop->type == NEXTHOP_TYPE_IPV6_IFINDEX)
    {
      _netlink_route_nl_add_gateway_info (rtmsg->rtm_family, AF_INET6, nlmsg,
                                          req_size, bytelen, nexthop);

      if (cmd == RTM_NEWROUTE)
	{
	  if (!IN6_IS_ADDR_UNSPECIFIED(&nexthop->rmap_src.ipv6))
	    addattr_l (nlmsg, req_size, RTA_PREFSRC,
		       &nexthop->rmap_src.ipv6, bytelen);
	  else if (!IN6_IS_ADDR_UNSPECIFIED(&nexthop->src.ipv6))
	    addattr_l (nlmsg, req_size, RTA_PREFSRC,
		       &nexthop->src.ipv6, bytelen);
	}

      if (IS_ZEBRA_DEBUG_KERNEL)
        zlog_debug("netlink_route_multipath() (%s): "
                   "nexthop via %s %s if %u",
                   routedesc,
                   inet6_ntoa (nexthop->gate.ipv6),
                   label_buf, nexthop->ifindex);
    }
  if (nexthop->type == NEXTHOP_TYPE_IFINDEX
      || nexthop->type == NEXTHOP_TYPE_IPV4_IFINDEX)
    {
      addattr32 (nlmsg, req_size, RTA_OIF, nexthop->ifindex);

      if (cmd == RTM_NEWROUTE)
	{
	  if (nexthop->rmap_src.ipv4.s_addr)
	    addattr_l (nlmsg, req_size, RTA_PREFSRC,
		       &nexthop->rmap_src.ipv4, bytelen);
	  else if (nexthop->src.ipv4.s_addr)
	    addattr_l (nlmsg, req_size, RTA_PREFSRC,
		       &nexthop->src.ipv4, bytelen);
	}

      if (IS_ZEBRA_DEBUG_KERNEL)
        zlog_debug("netlink_route_multipath() (%s): "
                   "nexthop via if %u", routedesc, nexthop->ifindex);
    }

  if (nexthop->type == NEXTHOP_TYPE_IPV6_IFINDEX)
    {
      addattr32 (nlmsg, req_size, RTA_OIF, nexthop->ifindex);

      if (cmd == RTM_NEWROUTE)
	{
	  if (!IN6_IS_ADDR_UNSPECIFIED(&nexthop->rmap_src.ipv6))
	    addattr_l (nlmsg, req_size, RTA_PREFSRC,
		       &nexthop->rmap_src.ipv6, bytelen);
	  else if (!IN6_IS_ADDR_UNSPECIFIED(&nexthop->src.ipv6))
	    addattr_l (nlmsg, req_size, RTA_PREFSRC,
		       &nexthop->src.ipv6, bytelen);
	}

      if (IS_ZEBRA_DEBUG_KERNEL)
        zlog_debug("netlink_route_multipath() (%s): "
                   "nexthop via if %u", routedesc, nexthop->ifindex);
    }
}

/* This function takes a nexthop as argument and
 * appends to the given rtattr/rtnexthop pair the
 * representation of the nexthop. If the nexthop
 * defines a preferred source, the src parameter
 * will be modified to point to that src, otherwise
 * it will be kept unmodified.
 *
 * @param routedesc: Human readable description of route type
 *                   (direct/recursive, single-/multipath)
 * @param bytelen: Length of addresses in bytes.
 * @param nexthop: Nexthop information
 * @param rta: rtnetlink attribute structure
 * @param rtnh: pointer to an rtnetlink nexthop structure
 * @param src: pointer pointing to a location where
 *             the prefsrc should be stored.
 */
static void
_netlink_route_build_multipath(
        const char *routedesc,
        int bytelen,
        struct nexthop *nexthop,
        struct rtattr *rta,
        struct rtnexthop *rtnh,
        struct rtmsg *rtmsg,
        union g_addr **src)
{
  struct nexthop_label *nh_label;
  mpls_lse_t out_lse[MPLS_MAX_LABELS];
  char label_buf[100];

  rtnh->rtnh_len = sizeof (*rtnh);
  rtnh->rtnh_flags = 0;
  rtnh->rtnh_hops = 0;
  rta->rta_len += rtnh->rtnh_len;

  /*
   * label_buf is *only* currently used within debugging.
   * As such when we assign it we are guarding it inside
   * a debug test.  If you want to change this make sure
   * you fix this assumption
   */
  label_buf[0] = '\0';
  /* outgoing label - either as NEWDST (in the case of LSR) or as ENCAP
   * (in the case of LER)
   */
  nh_label = nexthop->nh_label;
  if (rtmsg->rtm_family == AF_MPLS)
    {
      assert (nh_label);
      assert (nh_label->num_labels == 1);
    }

  if (nh_label && nh_label->num_labels)
    {
      int i, num_labels = 0;
      u_int32_t bos;
      char label_buf1[20];

      for (i = 0; i < nh_label->num_labels; i++)
        {
          if (nh_label->label[i] != MPLS_IMP_NULL_LABEL)
            {
              bos = ((i == (nh_label->num_labels - 1)) ? 1 : 0);
              out_lse[i] = mpls_lse_encode (nh_label->label[i], 0, 0, bos);
	      if (IS_ZEBRA_DEBUG_KERNEL)
		{
		  if (!num_labels)
		    sprintf (label_buf, "label %d", nh_label->label[i]);
		  else
		    {
		      sprintf (label_buf1, "/%d", nh_label->label[i]);
		      strcat (label_buf, label_buf1);
		    }
		}
              num_labels++;
            }
        }
      if (num_labels)
        {
          if (rtmsg->rtm_family == AF_MPLS)
            {
              rta_addattr_l (rta, NL_PKT_BUF_SIZE, RTA_NEWDST,
                             &out_lse, num_labels * sizeof(mpls_lse_t));
              rtnh->rtnh_len += RTA_LENGTH (num_labels * sizeof(mpls_lse_t));
            }
          else
            {
              struct rtattr *nest;
              u_int16_t encap = LWTUNNEL_ENCAP_MPLS;
              int len = rta->rta_len;

              rta_addattr_l(rta, NL_PKT_BUF_SIZE, RTA_ENCAP_TYPE,
                            &encap, sizeof (u_int16_t));
              nest = rta_nest(rta, NL_PKT_BUF_SIZE, RTA_ENCAP);
              rta_addattr_l (rta, NL_PKT_BUF_SIZE, MPLS_IPTUNNEL_DST,
                             &out_lse, num_labels * sizeof(mpls_lse_t));
              rta_nest_end(rta, nest);
              rtnh->rtnh_len += rta->rta_len - len;
            }
        }
    }

  if (CHECK_FLAG (nexthop->flags, NEXTHOP_FLAG_ONLINK))
    rtnh->rtnh_flags |= RTNH_F_ONLINK;

  if (rtmsg->rtm_family == AF_INET &&
      (nexthop->type == NEXTHOP_TYPE_IPV6
      || nexthop->type == NEXTHOP_TYPE_IPV6_IFINDEX))
    {
      bytelen = 4;
      rtnh->rtnh_flags |= RTNH_F_ONLINK;
      rta_addattr_l (rta, NL_PKT_BUF_SIZE, RTA_GATEWAY,
                     &ipv4_ll, bytelen);
      rtnh->rtnh_len += sizeof (struct rtattr) + bytelen;
      rtnh->rtnh_ifindex = nexthop->ifindex;

      if (nexthop->rmap_src.ipv4.s_addr)
        *src = &nexthop->rmap_src;
      else if (nexthop->src.ipv4.s_addr)
         *src = &nexthop->src;

      if (IS_ZEBRA_DEBUG_KERNEL)
        zlog_debug(" 5549: netlink_route_build_multipath() (%s): "
                   "nexthop via %s %s if %u",
                   routedesc, ipv4_ll_buf, label_buf, nexthop->ifindex);
      return;
    }

  if (nexthop->type == NEXTHOP_TYPE_IPV4
      || nexthop->type == NEXTHOP_TYPE_IPV4_IFINDEX)
    {
      _netlink_route_rta_add_gateway_info (rtmsg->rtm_family, AF_INET, rta,
                                     rtnh, NL_PKT_BUF_SIZE, bytelen, nexthop);
      if (nexthop->rmap_src.ipv4.s_addr)
        *src = &nexthop->rmap_src;
      else if (nexthop->src.ipv4.s_addr)
         *src = &nexthop->src;

      if (IS_ZEBRA_DEBUG_KERNEL)
        zlog_debug("netlink_route_multipath() (%s): "
                   "nexthop via %s %s if %u",
                   routedesc,
                   inet_ntoa (nexthop->gate.ipv4),
                   label_buf, nexthop->ifindex);
    }
  if (nexthop->type == NEXTHOP_TYPE_IPV6
      || nexthop->type == NEXTHOP_TYPE_IPV6_IFINDEX)
    {
      _netlink_route_rta_add_gateway_info (rtmsg->rtm_family, AF_INET6, rta,
                                       rtnh, NL_PKT_BUF_SIZE, bytelen, nexthop);

      if (!IN6_IS_ADDR_UNSPECIFIED(&nexthop->rmap_src.ipv6))
        *src = &nexthop->rmap_src;
      else if (!IN6_IS_ADDR_UNSPECIFIED(&nexthop->src.ipv6))
	*src = &nexthop->src;

      if (IS_ZEBRA_DEBUG_KERNEL)
        zlog_debug("netlink_route_multipath() (%s): "
                   "nexthop via %s %s if %u",
                   routedesc,
                   inet6_ntoa (nexthop->gate.ipv6),
                   label_buf, nexthop->ifindex);
    }
  /* ifindex */
  if (nexthop->type == NEXTHOP_TYPE_IPV4_IFINDEX
      || nexthop->type == NEXTHOP_TYPE_IFINDEX)
    {
      rtnh->rtnh_ifindex = nexthop->ifindex;

      if (nexthop->rmap_src.ipv4.s_addr)
        *src = &nexthop->rmap_src;
      else if (nexthop->src.ipv4.s_addr)
        *src = &nexthop->src;

      if (IS_ZEBRA_DEBUG_KERNEL)
        zlog_debug("netlink_route_multipath() (%s): "
                   "nexthop via if %u", routedesc, nexthop->ifindex);
    }
  else if (nexthop->type == NEXTHOP_TYPE_IPV6_IFINDEX)
    {
      rtnh->rtnh_ifindex = nexthop->ifindex;

      if (IS_ZEBRA_DEBUG_KERNEL)
        zlog_debug("netlink_route_multipath() (%s): "
                   "nexthop via if %u", routedesc, nexthop->ifindex);
    }
  else
    {
      rtnh->rtnh_ifindex = 0;
    }
}

static inline void
_netlink_mpls_build_singlepath(
        const char *routedesc,
        zebra_nhlfe_t *nhlfe,
        struct nlmsghdr *nlmsg,
        struct rtmsg *rtmsg,
        size_t req_size,
	int cmd)
{
  int bytelen;
  u_char family;

  family = NHLFE_FAMILY (nhlfe);
  bytelen = (family == AF_INET ? 4 : 16);
  _netlink_route_build_singlepath(routedesc, bytelen, nhlfe->nexthop,
                                  nlmsg, rtmsg, req_size, cmd);
}


static inline void
_netlink_mpls_build_multipath(
        const char *routedesc,
        zebra_nhlfe_t *nhlfe,
        struct rtattr *rta,
        struct rtnexthop *rtnh,
        struct rtmsg *rtmsg,
        union g_addr **src)
{
  int bytelen;
  u_char family;

  family = NHLFE_FAMILY (nhlfe);
  bytelen = (family == AF_INET ? 4 : 16);
  _netlink_route_build_multipath(routedesc, bytelen, nhlfe->nexthop,
                                 rta, rtnh, rtmsg, src);
}


/* Log debug information for netlink_route_multipath
 * if debug logging is enabled.
 *
 * @param cmd: Netlink command which is to be processed
 * @param p: Prefix for which the change is due
 * @param nexthop: Nexthop which is currently processed
 * @param routedesc: Semantic annotation for nexthop
 *                     (recursive, multipath, etc.)
 * @param family: Address family which the change concerns
 */
static void
_netlink_route_debug(
        int cmd,
        struct prefix *p,
        struct nexthop *nexthop,
        const char *routedesc,
        int family,
        struct zebra_vrf *zvrf)
{
  if (IS_ZEBRA_DEBUG_KERNEL)
    {
      char buf[PREFIX_STRLEN];
      zlog_debug ("netlink_route_multipath() (%s): %s %s vrf %u type %s",
		  routedesc,
		  nl_msg_type_to_str (cmd),
		  prefix2str (p, buf, sizeof(buf)), zvrf_id (zvrf),
		  (nexthop) ? nexthop_type_to_str (nexthop->type) : "UNK");
    }
    }

static void
_netlink_mpls_debug(
        int cmd,
        u_int32_t label,
        const char *routedesc)
{
  if (IS_ZEBRA_DEBUG_KERNEL)
    zlog_debug ("netlink_mpls_multipath() (%s): %s %u/20",
                routedesc, nl_msg_type_to_str (cmd), label);
}

static int
netlink_neigh_update (int cmd, int ifindex, uint32_t addr, char *lla, int llalen)
{
  struct {
      struct nlmsghdr         n;
      struct ndmsg            ndm;
      char                    buf[256];
  } req;

  struct zebra_ns *zns = zebra_ns_lookup (NS_DEFAULT);

  memset(&req.n, 0, sizeof(req.n));
  memset(&req.ndm, 0, sizeof(req.ndm));

  req.n.nlmsg_len = NLMSG_LENGTH(sizeof(struct ndmsg));
  req.n.nlmsg_flags = NLM_F_CREATE | NLM_F_REQUEST;
  req.n.nlmsg_type = cmd; //RTM_NEWNEIGH or RTM_DELNEIGH
  req.ndm.ndm_family = AF_INET;
  req.ndm.ndm_state = NUD_PERMANENT;
  req.ndm.ndm_ifindex = ifindex;
  req.ndm.ndm_type = RTN_UNICAST;

  addattr_l(&req.n, sizeof(req), NDA_DST, &addr, 4);
  addattr_l(&req.n, sizeof(req), NDA_LLADDR, lla, llalen);

  return netlink_talk (netlink_talk_filter, &req.n, &zns->netlink_cmd, zns, 0);
}

/* Routing table change via netlink interface. */
/* Update flag indicates whether this is a "replace" or not. */
static int
netlink_route_multipath (int cmd, struct prefix *p, struct prefix *src_p,
                         struct route_entry *re, int update)
{
  int bytelen;
  struct sockaddr_nl snl;
  struct nexthop *nexthop = NULL, *tnexthop;
  int recursing;
  unsigned int nexthop_num;
  int discard;
  int family = PREFIX_FAMILY(p);
  const char *routedesc;
  int setsrc = 0;
  union g_addr src;

  struct
  {
    struct nlmsghdr n;
    struct rtmsg r;
    char buf[NL_PKT_BUF_SIZE];
  } req;

  struct zebra_ns *zns = zebra_ns_lookup (NS_DEFAULT);
  struct zebra_vrf *zvrf = vrf_info_lookup (re->vrf_id);

  memset (&req, 0, sizeof req - NL_PKT_BUF_SIZE);

  bytelen = (family == AF_INET ? 4 : 16);

  req.n.nlmsg_len = NLMSG_LENGTH (sizeof (struct rtmsg));
  req.n.nlmsg_flags = NLM_F_CREATE | NLM_F_REQUEST;
  if ((cmd == RTM_NEWROUTE) && update)
    req.n.nlmsg_flags |= NLM_F_REPLACE;
  req.n.nlmsg_type = cmd;
  req.r.rtm_family = family;
  req.r.rtm_dst_len = p->prefixlen;
  req.r.rtm_src_len = src_p ? src_p->prefixlen : 0;
  req.r.rtm_protocol = get_rt_proto(re->type);
  req.r.rtm_scope = RT_SCOPE_UNIVERSE;

  if ((re->flags & ZEBRA_FLAG_BLACKHOLE) || (re->flags & ZEBRA_FLAG_REJECT))
    discard = 1;
  else
    discard = 0;

  if (cmd == RTM_NEWROUTE)
    {
      if (discard)
        {
          if (re->flags & ZEBRA_FLAG_BLACKHOLE)
            req.r.rtm_type = RTN_BLACKHOLE;
          else if (re->flags & ZEBRA_FLAG_REJECT)
            req.r.rtm_type = RTN_UNREACHABLE;
          else
            assert (RTN_BLACKHOLE != RTN_UNREACHABLE);  /* false */
        }
      else
        req.r.rtm_type = RTN_UNICAST;
    }

  addattr_l (&req.n, sizeof req, RTA_DST, &p->u.prefix, bytelen);
  if (src_p)
    addattr_l (&req.n, sizeof req, RTA_SRC, &src_p->u.prefix, bytelen);

  /* Metric. */
  /* Hardcode the metric for all routes coming from zebra. Metric isn't used
   * either by the kernel or by zebra. Its purely for calculating best path(s)
   * by the routing protocol and for communicating with protocol peers.
   */
  addattr32 (&req.n, sizeof req, RTA_PRIORITY, NL_DEFAULT_ROUTE_METRIC);

  /* Table corresponding to this route. */
  if (re->table < 256)
    req.r.rtm_table = re->table;
  else
    {
      req.r.rtm_table = RT_TABLE_UNSPEC;
      addattr32(&req.n, sizeof req, RTA_TABLE, re->table);
    }

  if (re->mtu || re->nexthop_mtu)
    {
      char buf[NL_PKT_BUF_SIZE];
      struct rtattr *rta = (void *) buf;
      u_int32_t mtu = re->mtu;
      if (!mtu || (re->nexthop_mtu && re->nexthop_mtu < mtu))
        mtu = re->nexthop_mtu;
      rta->rta_type = RTA_METRICS;
      rta->rta_len = RTA_LENGTH(0);
      rta_addattr_l (rta, NL_PKT_BUF_SIZE, RTAX_MTU, &mtu, sizeof mtu);
      addattr_l (&req.n, NL_PKT_BUF_SIZE, RTA_METRICS, RTA_DATA (rta),
                 RTA_PAYLOAD (rta));
    }

  if (discard)
    {
      if (cmd == RTM_NEWROUTE)
        for (ALL_NEXTHOPS_RO(re->nexthop, nexthop, tnexthop, recursing))
          {
            /* We shouldn't encounter recursive nexthops on discard routes,
             * but it is probably better to handle that case correctly anyway.
             */
            if (CHECK_FLAG(nexthop->flags, NEXTHOP_FLAG_RECURSIVE))
              continue;
          }
      goto skip;
    }

  /* Count overall nexthops so we can decide whether to use singlepath
   * or multipath case. */
  nexthop_num = 0;
  for (ALL_NEXTHOPS_RO(re->nexthop, nexthop, tnexthop, recursing))
    {
      if (CHECK_FLAG (nexthop->flags, NEXTHOP_FLAG_RECURSIVE))
        continue;
      if (cmd == RTM_NEWROUTE && !CHECK_FLAG(nexthop->flags, NEXTHOP_FLAG_ACTIVE))
        continue;
      if (cmd == RTM_DELROUTE && !CHECK_FLAG (nexthop->flags, NEXTHOP_FLAG_FIB))
        continue;

      nexthop_num++;
    }

  /* Singlepath case. */
  if (nexthop_num == 1 || multipath_num == 1)
    {
      nexthop_num = 0;
      for (ALL_NEXTHOPS_RO(re->nexthop, nexthop, tnexthop, recursing))
        {
          if (CHECK_FLAG (nexthop->flags, NEXTHOP_FLAG_RECURSIVE))
            {
              if (!setsrc)
                 {
		   if (family == AF_INET)
		     {
		       if (nexthop->rmap_src.ipv4.s_addr != 0)
			 {
			   src.ipv4 = nexthop->rmap_src.ipv4;
			   setsrc = 1;
			 }
		       else if (nexthop->src.ipv4.s_addr != 0)
			 {
			   src.ipv4 = nexthop->src.ipv4;
			   setsrc = 1;
			 }
		     }
		   else if (family == AF_INET6)
		     {
		       if (!IN6_IS_ADDR_UNSPECIFIED(&nexthop->rmap_src.ipv6))
			 {
			   src.ipv6 = nexthop->rmap_src.ipv6;
			   setsrc = 1;
			 }
		       else if (!IN6_IS_ADDR_UNSPECIFIED(&nexthop->src.ipv6))
			 {
			   src.ipv6 = nexthop->src.ipv6;
			   setsrc = 1;
			 }
		     }
                 }
              continue;
	    }

          if ((cmd == RTM_NEWROUTE
               && CHECK_FLAG (nexthop->flags, NEXTHOP_FLAG_ACTIVE))
              || (cmd == RTM_DELROUTE
                  && CHECK_FLAG (nexthop->flags, NEXTHOP_FLAG_FIB)))
            {
              routedesc = recursing ? "recursive, 1 hop" : "single hop";

              _netlink_route_debug(cmd, p, nexthop, routedesc, family, zvrf);
              _netlink_route_build_singlepath(routedesc, bytelen,
                                              nexthop, &req.n, &req.r,
                                              sizeof req, cmd);
              nexthop_num++;
              break;
            }
        }
      if (setsrc && (cmd == RTM_NEWROUTE))
	{
	  if (family == AF_INET)
	    addattr_l (&req.n, sizeof req, RTA_PREFSRC, &src.ipv4, bytelen);
	  else if (family == AF_INET6)
	    addattr_l (&req.n, sizeof req, RTA_PREFSRC, &src.ipv6, bytelen);
	}
    }
  else
    {
      char buf[NL_PKT_BUF_SIZE];
      struct rtattr *rta = (void *) buf;
      struct rtnexthop *rtnh;
      union g_addr *src1 = NULL;

      rta->rta_type = RTA_MULTIPATH;
      rta->rta_len = RTA_LENGTH (0);
      rtnh = RTA_DATA (rta);

      nexthop_num = 0;
      for (ALL_NEXTHOPS_RO(re->nexthop, nexthop, tnexthop, recursing))
        {
          if (nexthop_num >= multipath_num)
            break;

          if (CHECK_FLAG(nexthop->flags, NEXTHOP_FLAG_RECURSIVE))
	    {
              /* This only works for IPv4 now */
              if (!setsrc)
                 {
		   if (family == AF_INET)
		     {
		       if (nexthop->rmap_src.ipv4.s_addr != 0)
			 {
			   src.ipv4 = nexthop->rmap_src.ipv4;
			   setsrc = 1;
			 }
		       else if (nexthop->src.ipv4.s_addr != 0)
			 {
			   src.ipv4 = nexthop->src.ipv4;
			   setsrc = 1;
			 }
		     }
		   else if (family == AF_INET6)
		     {
		       if (!IN6_IS_ADDR_UNSPECIFIED(&nexthop->rmap_src.ipv6))
			 {
			   src.ipv6 = nexthop->rmap_src.ipv6;
			   setsrc = 1;
			 }
		       else if (!IN6_IS_ADDR_UNSPECIFIED(&nexthop->src.ipv6))
			 {
			   src.ipv6 = nexthop->src.ipv6;
			   setsrc = 1;
			 }
		     }
                 }
	      continue;
	    }

          if ((cmd == RTM_NEWROUTE
               && CHECK_FLAG (nexthop->flags, NEXTHOP_FLAG_ACTIVE))
              || (cmd == RTM_DELROUTE
                  && CHECK_FLAG (nexthop->flags, NEXTHOP_FLAG_FIB)))
            {
              routedesc = recursing ? "recursive, multihop" : "multihop";
              nexthop_num++;

              _netlink_route_debug(cmd, p, nexthop,
                                   routedesc, family, zvrf);
              _netlink_route_build_multipath(routedesc, bytelen,
                                             nexthop, rta, rtnh, &req.r, &src1);
              rtnh = RTNH_NEXT (rtnh);

	      if (!setsrc && src1)
		{
		  if (family == AF_INET)
		    src.ipv4 = src1->ipv4;
		  else if (family == AF_INET6)
		    src.ipv6 = src1->ipv6;

		  setsrc = 1;
		}
            }
        }
      if (setsrc && (cmd == RTM_NEWROUTE))
	{
	  if (family == AF_INET)
	    addattr_l (&req.n, sizeof req, RTA_PREFSRC, &src.ipv4, bytelen);
	  else if (family == AF_INET6)
	    addattr_l (&req.n, sizeof req, RTA_PREFSRC, &src.ipv6, bytelen);
          if (IS_ZEBRA_DEBUG_KERNEL)
	    zlog_debug("Setting source");
	}

      if (rta->rta_len > RTA_LENGTH (0))
        addattr_l (&req.n, NL_PKT_BUF_SIZE, RTA_MULTIPATH, RTA_DATA (rta),
                   RTA_PAYLOAD (rta));
    }

  /* If there is no useful nexthop then return. */
  if (nexthop_num == 0)
    {
      if (IS_ZEBRA_DEBUG_KERNEL)
        zlog_debug ("netlink_route_multipath(): No useful nexthop.");
      return 0;
    }

skip:

  /* Destination netlink address. */
  memset (&snl, 0, sizeof snl);
  snl.nl_family = AF_NETLINK;

  /* Talk to netlink socket. */
  return netlink_talk (netlink_talk_filter, &req.n, &zns->netlink_cmd, zns, 0);
}

int
kernel_get_ipmr_sg_stats (void *in)
{
  int suc = 0;
  struct mcast_route_data *mr = (struct mcast_route_data *)in;
  struct {
      struct nlmsghdr         n;
      struct ndmsg            ndm;
      char                    buf[256];
  } req;

  mroute = mr;
  struct zebra_ns *zns = zebra_ns_lookup (NS_DEFAULT);

  memset(&req.n, 0, sizeof(req.n));
  memset(&req.ndm, 0, sizeof(req.ndm));

  req.n.nlmsg_len = NLMSG_LENGTH(sizeof(struct ndmsg));
  req.n.nlmsg_flags = NLM_F_REQUEST;
  req.ndm.ndm_family = AF_INET;
  req.n.nlmsg_type = RTM_GETROUTE;

  addattr_l (&req.n, sizeof (req), RTA_IIF, &mroute->ifindex, 4);
  addattr_l (&req.n, sizeof (req), RTA_OIF, &mroute->ifindex, 4);
  addattr_l (&req.n, sizeof (req), RTA_SRC, &mroute->sg.src.s_addr, 4);
  addattr_l (&req.n, sizeof (req), RTA_DST, &mroute->sg.grp.s_addr, 4);

  suc = netlink_talk (netlink_route_change_read_multicast, &req.n, &zns->netlink_cmd, zns, 0);

  mroute = NULL;
  return suc;
}

int
kernel_route_rib (struct prefix *p, struct prefix *src_p,
                  struct route_entry *old, struct route_entry *new)
{
  if (!old && new)
    return netlink_route_multipath (RTM_NEWROUTE, p, src_p, new, 0);
  if (old && !new)
    return netlink_route_multipath (RTM_DELROUTE, p, src_p, old, 0);

  return netlink_route_multipath (RTM_NEWROUTE, p, src_p, new, 1);
}

int
kernel_neigh_update (int add, int ifindex, uint32_t addr, char *lla, int llalen)
{
  return netlink_neigh_update(add ? RTM_NEWNEIGH : RTM_DELNEIGH, ifindex, addr,
			      lla, llalen);
}

/*
 * MPLS label forwarding table change via netlink interface.
 */
int
netlink_mpls_multipath (int cmd, zebra_lsp_t *lsp)
{
  mpls_lse_t lse;
  zebra_nhlfe_t *nhlfe;
  struct nexthop *nexthop = NULL;
  unsigned int nexthop_num;
  const char *routedesc;
  struct zebra_ns *zns = zebra_ns_lookup (NS_DEFAULT);

  struct
  {
    struct nlmsghdr n;
    struct rtmsg r;
    char buf[NL_PKT_BUF_SIZE];
  } req;

  memset (&req, 0, sizeof req - NL_PKT_BUF_SIZE);


  /*
   * Count # nexthops so we can decide whether to use singlepath
   * or multipath case.
   */
  nexthop_num = 0;
  for (nhlfe = lsp->nhlfe_list; nhlfe; nhlfe = nhlfe->next)
    {
      nexthop = nhlfe->nexthop;
      if (!nexthop)
        continue;
      if (cmd == RTM_NEWROUTE)
        {
          /* Count all selected NHLFEs */
          if (CHECK_FLAG (nhlfe->flags, NHLFE_FLAG_SELECTED) &&
              CHECK_FLAG (nexthop->flags, NEXTHOP_FLAG_ACTIVE))
            nexthop_num++;
        }
      else /* DEL */
        {
          /* Count all installed NHLFEs */
          if (CHECK_FLAG (nhlfe->flags, NHLFE_FLAG_INSTALLED) &&
              CHECK_FLAG (nexthop->flags, NEXTHOP_FLAG_FIB))
            nexthop_num++;
        }
    }

  if (nexthop_num == 0) // unexpected
    return 0;

  req.n.nlmsg_len = NLMSG_LENGTH (sizeof (struct rtmsg));
  req.n.nlmsg_flags = NLM_F_CREATE | NLM_F_REQUEST;
  req.n.nlmsg_type = cmd;
  req.r.rtm_family = AF_MPLS;
  req.r.rtm_table = RT_TABLE_MAIN;
  req.r.rtm_dst_len = MPLS_LABEL_LEN_BITS;
  req.r.rtm_protocol = RTPROT_ZEBRA;
  req.r.rtm_scope = RT_SCOPE_UNIVERSE;
  req.r.rtm_type = RTN_UNICAST;

  if (cmd == RTM_NEWROUTE)
    /* We do a replace to handle update. */
    req.n.nlmsg_flags |= NLM_F_REPLACE;

  /* Fill destination */
  lse = mpls_lse_encode (lsp->ile.in_label, 0, 0, 1);
  addattr_l (&req.n, sizeof req, RTA_DST, &lse, sizeof(mpls_lse_t));

  /* Fill nexthops (paths) based on single-path or multipath. The paths
   * chosen depend on the operation.
   */
  if (nexthop_num == 1 || multipath_num == 1)
    {
      routedesc = "single hop";
      _netlink_mpls_debug(cmd, lsp->ile.in_label, routedesc);

      nexthop_num = 0;
      for (nhlfe = lsp->nhlfe_list; nhlfe; nhlfe = nhlfe->next)
        {
          nexthop = nhlfe->nexthop;
          if (!nexthop)
            continue;

          if ((cmd == RTM_NEWROUTE &&
               (CHECK_FLAG (nhlfe->flags, NHLFE_FLAG_SELECTED) &&
                CHECK_FLAG (nexthop->flags, NEXTHOP_FLAG_ACTIVE))) ||
              (cmd == RTM_DELROUTE &&
               (CHECK_FLAG (nhlfe->flags, NHLFE_FLAG_INSTALLED) &&
                CHECK_FLAG (nexthop->flags, NEXTHOP_FLAG_FIB))))
            {
              /* Add the gateway */
              _netlink_mpls_build_singlepath(routedesc, nhlfe,
                                             &req.n, &req.r, sizeof req, cmd);
              if (cmd == RTM_NEWROUTE)
                {
                  SET_FLAG (nhlfe->flags, NHLFE_FLAG_INSTALLED);
                  SET_FLAG (nexthop->flags, NEXTHOP_FLAG_FIB);
                }
              else
                {
                  UNSET_FLAG (nhlfe->flags, NHLFE_FLAG_INSTALLED);
                  UNSET_FLAG (nexthop->flags, NEXTHOP_FLAG_FIB);
                }
              nexthop_num++;
              break;
            }
        }
    }
  else /* Multipath case */
    {
      char buf[NL_PKT_BUF_SIZE];
      struct rtattr *rta = (void *) buf;
      struct rtnexthop *rtnh;
      union g_addr *src1 = NULL;

      rta->rta_type = RTA_MULTIPATH;
      rta->rta_len = RTA_LENGTH (0);
      rtnh = RTA_DATA (rta);

      routedesc = "multihop";
      _netlink_mpls_debug(cmd, lsp->ile.in_label, routedesc);

      nexthop_num = 0;
      for (nhlfe = lsp->nhlfe_list; nhlfe; nhlfe = nhlfe->next)
        {
          nexthop = nhlfe->nexthop;
          if (!nexthop)
            continue;

          if (nexthop_num >= multipath_num)
            break;

          if ((cmd == RTM_NEWROUTE &&
               (CHECK_FLAG (nhlfe->flags, NHLFE_FLAG_SELECTED) &&
                CHECK_FLAG (nexthop->flags, NEXTHOP_FLAG_ACTIVE))) ||
              (cmd == RTM_DELROUTE &&
               (CHECK_FLAG (nhlfe->flags, NHLFE_FLAG_INSTALLED) &&
                CHECK_FLAG (nexthop->flags, NEXTHOP_FLAG_FIB))))
            {
              nexthop_num++;

              /* Build the multipath */
              _netlink_mpls_build_multipath(routedesc, nhlfe, rta,
                                            rtnh, &req.r, &src1);
              rtnh = RTNH_NEXT (rtnh);

              if (cmd == RTM_NEWROUTE)
                {
                  SET_FLAG (nhlfe->flags, NHLFE_FLAG_INSTALLED);
                  SET_FLAG (nexthop->flags, NEXTHOP_FLAG_FIB);
                }
              else
                {
                  UNSET_FLAG (nhlfe->flags, NHLFE_FLAG_INSTALLED);
                  UNSET_FLAG (nexthop->flags, NEXTHOP_FLAG_FIB);
                }

            }
        }

      /* Add the multipath */
      if (rta->rta_len > RTA_LENGTH (0))
        addattr_l (&req.n, NL_PKT_BUF_SIZE, RTA_MULTIPATH, RTA_DATA (rta),
                   RTA_PAYLOAD (rta));
    }

  /* Talk to netlink socket. */
  return netlink_talk (netlink_talk_filter, &req.n, &zns->netlink_cmd, zns, 0);
}

/*
 * Handle failure in LSP install, clear flags for NHLFE.
 */
void
clear_nhlfe_installed (zebra_lsp_t *lsp)
{
  zebra_nhlfe_t *nhlfe;
  struct nexthop *nexthop;

  for (nhlfe = lsp->nhlfe_list; nhlfe; nhlfe = nhlfe->next)
    {
      nexthop = nhlfe->nexthop;
      if (!nexthop)
        continue;

      UNSET_FLAG (nhlfe->flags, NHLFE_FLAG_INSTALLED);
      UNSET_FLAG (nexthop->flags, NEXTHOP_FLAG_FIB);
    }
}<|MERGE_RESOLUTION|>--- conflicted
+++ resolved
@@ -122,12 +122,8 @@
   if ((proto == RTPROT_BGP) || (proto == RTPROT_OSPF) ||
       (proto == RTPROT_STATIC) || (proto == RTPROT_ZEBRA) ||
       (proto == RTPROT_ISIS) || (proto == RTPROT_RIPNG) ||
-<<<<<<< HEAD
-      (proto == RTPROT_BABEL)) {
-=======
       (proto == RTPROT_NHRP) || (proto == RTPROT_EIGRP) ||
-      (proto == RTPROT_LDP)) {
->>>>>>> ad2e2470
+      (proto == RTPROT_LDP) || (proto == RTPROT_BABEL)) {
     return 1;
   }
 
