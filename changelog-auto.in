--- conflicted
+++ resolved
@@ -4,9 +4,6 @@
     remove and replace when creating releases!
     (tools/tarsource.sh will handle this)
 
-<<<<<<< HEAD
- -- FRRouting-Dev <dev@lists.frrouting.org>  Tue, 18 Jun 2019 06:08:13 +0200
-=======
  -- FRRouting-Dev <dev@lists.frrouting.org>  Thu, 17 Oct 2019 16:43:00 +0200
 
 frr (7.2-0) testing; urgency=medium
@@ -14,7 +11,6 @@
   * upstream 7.2 release
 
  -- Martin Winter <mwinter@opensourcerouting.org>  Tue, 17 Oct 2019 16:42:20 +0200
->>>>>>> b606b4e7
 
 frr (7.1-0) testing; urgency=medium
 
