--- conflicted
+++ resolved
@@ -453,11 +453,8 @@
 #define ZAPI_NEXTHOP_FLAG_HAS_BACKUP	0x08 /* Nexthop has a backup */
 #define ZAPI_NEXTHOP_FLAG_SEG6		0x10
 #define ZAPI_NEXTHOP_FLAG_SEG6LOCAL	0x20
-<<<<<<< HEAD
 #define ZAPI_NEXTHOP_FLAG_SEG6LOCAL_HAS_SID_FORMAT 0x40
-=======
 #define ZAPI_NEXTHOP_FLAG_EVPN		0x40
->>>>>>> 789585f0
 
 /*
  * ZAPI Nexthop Group. For use with protocol creation of nexthop groups.
